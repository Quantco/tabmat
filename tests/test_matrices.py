import warnings
from typing import List, Optional, Union

import numpy as np
import pytest
from scipy import sparse as sps

import quantcore.matrix as mx


def base_array(order="F") -> np.ndarray:
    return np.array([[0, 0], [0, -1.0], [0, 2.0]], order=order)


def dense_glm_data_matrix_F() -> mx.DenseMatrix:
    return mx.DenseMatrix(base_array())


def dense_glm_data_matrix_C() -> mx.DenseMatrix:
    return mx.DenseMatrix(base_array(order="C"))


def mkl_sparse_matrix() -> mx.SparseMatrix:
    return mx.SparseMatrix(sps.csc_matrix(base_array()))


def categorical_matrix():
    vec = [1, 0, 1]
    return mx.CategoricalMatrix(vec)


def get_unscaled_matrices() -> List[
    Union[mx.DenseMatrix, mx.SparseMatrix, mx.CategoricalMatrix]
]:
    return [
        dense_glm_data_matrix_F(),
        dense_glm_data_matrix_C(),
        mkl_sparse_matrix(),
        categorical_matrix(),
    ]


def complex_split_matrix():
    return mx.SplitMatrix(get_unscaled_matrices())


def shift_complex_split_matrix():
    mat = complex_split_matrix()
    np.random.seed(0)
    return mx.StandardizedMatrix(mat, np.random.random(mat.shape[1]))


def shift_scale_complex_split_matrix():
    mat = complex_split_matrix()
    np.random.seed(0)
    return mx.StandardizedMatrix(
        mat, np.random.random(mat.shape[1]), np.random.random(mat.shape[1])
    )


def get_all_matrix_base_subclass_mats():
    return get_unscaled_matrices() + [complex_split_matrix()]


def get_standardized_shifted_matrices():
    return [mx.StandardizedMatrix(elt, [0.3, 2]) for elt in get_unscaled_matrices()] + [
        shift_complex_split_matrix()
    ]


def get_standardized_shifted_scaled_matrices():
    return [
        mx.StandardizedMatrix(elt, [0.3, 0.2], [0.6, 1.67])
        for elt in get_unscaled_matrices()
    ] + [shift_scale_complex_split_matrix()]


def get_matrices():
    return (
        get_all_matrix_base_subclass_mats()
        + get_standardized_shifted_matrices()
        + get_standardized_shifted_matrices()
    )


@pytest.mark.parametrize("mat", get_matrices())
@pytest.mark.parametrize("i", [1, -2])
def test_getcol(mat: Union[mx.MatrixBase, mx.StandardizedMatrix], i):
    col = mat.getcol(i)

    if not isinstance(col, np.ndarray):
        col = col.A
    np.testing.assert_almost_equal(col, mat.A[:, [i]])


@pytest.mark.parametrize("mat", get_all_matrix_base_subclass_mats())
def test_to_array_matrix_base(mat: mx.MatrixBase):
    assert isinstance(mat.A, np.ndarray)
    if isinstance(mat, mx.CategoricalMatrix):
        expected = np.array([[0, 1], [1, 0], [0, 1]])
    elif isinstance(mat, mx.SplitMatrix):
        expected = np.hstack([elt.A for elt in mat.matrices])
    else:
        expected = base_array()
    np.testing.assert_allclose(mat.A, expected)


@pytest.mark.parametrize(
    "mat",
    get_standardized_shifted_matrices() + get_standardized_shifted_scaled_matrices(),
)
def test_to_array_standardized_mat(mat: mx.StandardizedMatrix):
    assert isinstance(mat.A, np.ndarray)
    true_mat_part = mat.mat.A
    if mat.mult is not None:
        true_mat_part = mat.mult[None, :] * mat.mat.A
    np.testing.assert_allclose(mat.A, true_mat_part + mat.shift)


@pytest.mark.parametrize("mat", get_matrices())
@pytest.mark.parametrize(
    "other_type", [lambda x: x, np.asarray, mx.DenseMatrix],
)
@pytest.mark.parametrize("cols", [None, np.arange(1, dtype=np.int32)])
<<<<<<< HEAD
@pytest.mark.parametrize("other_shape", [[], [1], [2]])
def test_dot(
    mat: Union[mx.MatrixBase, mx.StandardizedMat], other_type, cols, other_shape
):
=======
def test_dot(mat: Union[mx.MatrixBase, mx.StandardizedMatrix], other_type, rows, cols):
>>>>>>> 6c885be0
    n_row = mat.shape[1]
    shape = [n_row] + other_shape
    other_as_list = np.random.random(shape).tolist()
    other = other_type(other_as_list)

    def is_split_with_cat_part(x):
        return isinstance(x, mx.SplitMatrix) and any(
            isinstance(elt, mx.CategoricalMatrix) for elt in x.matrices
        )

    has_categorical_component = (
        isinstance(mat, mx.CategoricalMatrix)
        or is_split_with_cat_part(mat)
        or (
            isinstance(mat, mx.StandardizedMat)
            and (
                isinstance(mat.mat, mx.CategoricalMatrix)
                or is_split_with_cat_part(mat.mat)
            )
        )
    )

    if has_categorical_component and len(shape) > 1:
        with pytest.raises(NotImplementedError, match="only implemented for 1d"):
            mat.dot(other, cols)
    else:
        res = mat.dot(other, cols)

        mat_subset, vec_subset = process_mat_vec_subsets(mat, other, None, cols, cols)
        expected = mat_subset.dot(vec_subset)

        np.testing.assert_allclose(res, expected)
        assert isinstance(res, np.ndarray)

        if cols is None:
            res2 = mat @ other
            np.testing.assert_allclose(res2, expected)


def process_mat_vec_subsets(mat, vec, mat_rows, mat_cols, vec_idxs):
    mat_subset = mat.A
    vec_subset = vec
    if mat_rows is not None:
        mat_subset = mat_subset[mat_rows, :]
    if mat_cols is not None:
        mat_subset = mat_subset[:, mat_cols]
    if vec_idxs is not None:
        vec_subset = np.array(vec_subset)[vec_idxs]
    return mat_subset, vec_subset


@pytest.mark.parametrize("mat", get_matrices())
@pytest.mark.parametrize(
    "other_type", [lambda x: x, np.array, mx.DenseMatrix],
)
@pytest.mark.parametrize("rows", [None, np.arange(2, dtype=np.int32)])
@pytest.mark.parametrize("cols", [None, np.arange(1, dtype=np.int32)])
def test_transpose_dot(
<<<<<<< HEAD
    mat: Union[mx.MatrixBase, mx.StandardizedMat], other_type, rows, cols
=======
    mat: Union[mx.MatrixBase, mx.StandardizedMatrix],
    other_type,
    other_as_list,
    rows,
    cols,
>>>>>>> 6c885be0
):
    other_as_list = [3.0, -0.1, 0]
    other = other_type(other_as_list)
    assert np.shape(other)[0] == mat.shape[0]
    res = mat.transpose_dot(other, rows, cols)

    mat_subset, vec_subset = process_mat_vec_subsets(
        mat, other_as_list, rows, cols, rows
    )
    expected = mat_subset.T.dot(vec_subset)
    np.testing.assert_allclose(res, expected)
    assert isinstance(res, np.ndarray)


@pytest.mark.parametrize(
    "mat_i, mat_j",
    [
        (dense_glm_data_matrix_C(), mkl_sparse_matrix()),
        (dense_glm_data_matrix_C(), categorical_matrix()),
        (dense_glm_data_matrix_F(), mkl_sparse_matrix()),
        (dense_glm_data_matrix_F(), categorical_matrix()),
        (mkl_sparse_matrix(), dense_glm_data_matrix_C()),
        (mkl_sparse_matrix(), dense_glm_data_matrix_F()),
        (mkl_sparse_matrix(), categorical_matrix()),
        (categorical_matrix(), dense_glm_data_matrix_C()),
        (categorical_matrix(), dense_glm_data_matrix_F()),
        (categorical_matrix(), mkl_sparse_matrix()),
        (categorical_matrix(), categorical_matrix()),
    ],
)
@pytest.mark.parametrize("rows", [None, np.arange(2, dtype=np.int32)])
@pytest.mark.parametrize("L_cols", [None, np.arange(1, dtype=np.int32)])
@pytest.mark.parametrize("R_cols", [None, np.arange(1, dtype=np.int32)])
def test_cross_sandwich(
    mat_i: Union[mx.DenseMatrix, mx.SparseMatrix, mx.CategoricalMatrix],
    mat_j: Union[mx.DenseMatrix, mx.SparseMatrix, mx.CategoricalMatrix],
    rows: Optional[np.ndarray],
    L_cols: Optional[np.ndarray],
    R_cols: Optional[np.ndarray],
):
    assert mat_i.shape[0] == mat_j.shape[0]
    d = np.random.random(mat_i.shape[0])
    mat_i_, _ = process_mat_vec_subsets(mat_i, None, rows, L_cols, None)
    mat_j_, d_ = process_mat_vec_subsets(mat_j, d, rows, R_cols, rows)
    expected = mat_i_.T @ np.diag(d_) @ mat_j_
    res = mat_i.cross_sandwich(mat_j, d, rows, L_cols, R_cols)
    np.testing.assert_almost_equal(res, expected)


@pytest.mark.parametrize("mat", get_matrices())
@pytest.mark.parametrize(
    "vec_type", [lambda x: x, np.array, mx.DenseMatrix],
)
@pytest.mark.parametrize("rows", [None, np.arange(2, dtype=np.int32)])
@pytest.mark.parametrize("cols", [None, np.arange(1, dtype=np.int32)])
def test_self_sandwich(
    mat: Union[mx.MatrixBase, mx.StandardizedMatrix], vec_type, rows, cols
):
    vec_as_list = [3, 0.1, 1]
    vec = vec_type(vec_as_list)
    res = mat.sandwich(vec, rows, cols)

    mat_subset, vec_subset = process_mat_vec_subsets(mat, vec_as_list, rows, cols, rows)
    expected = mat_subset.T @ np.diag(vec_subset) @ mat_subset
    if sps.issparse(res):
        res = res.A
    np.testing.assert_allclose(res, expected)


@pytest.mark.parametrize("rows", [None, np.arange(2, dtype=np.int32)])
@pytest.mark.parametrize("cols", [None, np.arange(1, dtype=np.int32)])
def test_split_sandwich(rows: Optional[np.ndarray], cols: Optional[np.ndarray]):
    mat = complex_split_matrix()
    d = np.random.random(mat.shape[0])
    result = mat.sandwich(d, rows=rows, cols=cols)

    mat_as_dense = mat.A
    d_rows = d
    if rows is not None:
        mat_as_dense = mat_as_dense[rows, :]
        d_rows = d[rows]
    if cols is not None:
        mat_as_dense = mat_as_dense[:, cols]

    expected = mat_as_dense.T @ np.diag(d_rows) @ mat_as_dense
    np.testing.assert_almost_equal(result, expected)


@pytest.mark.parametrize(
    "mat", [dense_glm_data_matrix_F(), dense_glm_data_matrix_C(), mkl_sparse_matrix()]
)
def test_transpose(mat):
    res = mat.T.A
    expected = mat.A.T
    assert res.shape == (mat.shape[1], mat.shape[0])
    np.testing.assert_allclose(res, expected)


@pytest.mark.parametrize("mat", get_matrices())
@pytest.mark.parametrize(
    "vec_type", [lambda x: x, np.array, mx.DenseMatrix],
)
<<<<<<< HEAD
def test_rmatmul(mat: Union[mx.MatrixBase, mx.StandardizedMat], vec_type):
    vec_as_list = [3.0, -0.1, 0]
=======
@pytest.mark.parametrize(
    "vec_as_list",
    # shapes (3,); (1,3); (2, 3)
    [[3.0, -0.1, 0], [[3.0, -0.1, 0]], [[0, -0.1, 1.0], [-0.1, 0, 3]]],
)
def test_rmatmul(
    mat: Union[mx.MatrixBase, mx.StandardizedMatrix], vec_type, vec_as_list
):
>>>>>>> 6c885be0
    vec = vec_type(vec_as_list)
    res = mat.__rmatmul__(vec)
    res2 = vec @ mat
    expected = vec_as_list @ mat.A
    np.testing.assert_allclose(res, expected)
    np.testing.assert_allclose(res2, expected)
    assert isinstance(res, np.ndarray)


@pytest.mark.parametrize("mat", get_matrices())
def test_dot_raises(mat: Union[mx.MatrixBase, mx.StandardizedMatrix]):
    with pytest.raises(ValueError):
        mat.dot(np.ones(11))


@pytest.mark.parametrize("mat", get_matrices())
@pytest.mark.parametrize("dtype", [np.float64, np.float32])
def test_astype(mat: Union[mx.MatrixBase, mx.StandardizedMatrix], dtype):
    new_mat = mat.astype(dtype)
    assert np.issubdtype(new_mat.dtype, dtype)
    vec = np.zeros(mat.shape[1], dtype=dtype)
    res = new_mat.dot(vec)
    assert res.dtype == new_mat.dtype


@pytest.mark.parametrize("mat", get_all_matrix_base_subclass_mats())
def test_get_col_means(mat: mx.MatrixBase):
    weights = np.random.random(mat.shape[0])
    # TODO: make weights sum to 1 within functions
    weights /= weights.sum()
    means = mat.get_col_means(weights)
    expected = mat.A.T.dot(weights)
    np.testing.assert_allclose(means, expected)


@pytest.mark.parametrize("mat", get_all_matrix_base_subclass_mats())
def test_get_col_means_unweighted(mat: mx.MatrixBase):
    weights = np.ones(mat.shape[0])
    # TODO: make weights sum to 1 within functions
    weights /= weights.sum()
    means = mat.get_col_means(weights)
    expected = mat.A.mean(0)
    np.testing.assert_allclose(means, expected)


@pytest.mark.parametrize("mat", get_all_matrix_base_subclass_mats())
def test_get_col_stds(mat: mx.MatrixBase):
    weights = np.random.random(mat.shape[0])
    # TODO: make weights sum to 1
    weights /= weights.sum()
    means = mat.get_col_means(weights)
    expected = np.sqrt((mat.A ** 2).T.dot(weights) - means ** 2)
    stds = mat.get_col_stds(weights, means)
    np.testing.assert_allclose(stds, expected)


@pytest.mark.parametrize("mat", get_unscaled_matrices())
def test_get_col_stds_unweighted(mat: mx.MatrixBase):
    weights = np.ones(mat.shape[0])
    # TODO: make weights sum to 1
    weights /= weights.sum()
    means = mat.get_col_means(weights)
    expected = mat.A.std(0)
    stds = mat.get_col_stds(weights, means)
    np.testing.assert_allclose(stds, expected)


@pytest.mark.parametrize("mat", get_unscaled_matrices())
@pytest.mark.parametrize("center_predictors", [False, True])
@pytest.mark.parametrize("scale_predictors", [False, True])
def test_standardize(
    mat: mx.MatrixBase, center_predictors: bool, scale_predictors: bool
):
    asarray = mat.A.copy()
    weights = np.random.rand(mat.shape[0])
    weights /= weights.sum()

    true_means = asarray.T.dot(weights)
    true_sds = np.sqrt((asarray ** 2).T.dot(weights) - true_means ** 2)

    standardized, means, stds = mat.standardize(
        weights, center_predictors, scale_predictors
    )
    assert isinstance(standardized, mx.StandardizedMatrix)
    assert isinstance(standardized.mat, type(mat))
    if center_predictors:
        np.testing.assert_allclose(standardized.transpose_dot(weights), 0, atol=1e-11)
        np.testing.assert_allclose(means, asarray.T.dot(weights))
    else:
        np.testing.assert_almost_equal(means, 0)

    if scale_predictors:
        np.testing.assert_allclose(stds, true_sds)
    else:
        assert stds is None

    expected_sds = true_sds if scale_predictors else np.ones_like(true_sds)
    with warnings.catch_warnings():
        warnings.simplefilter("ignore", category=RuntimeWarning)
        one_over_sds = np.nan_to_num(1 / expected_sds)

    expected_mat = asarray * one_over_sds
    if center_predictors:
        expected_mat -= true_means * one_over_sds
    np.testing.assert_allclose(standardized.A, expected_mat)

    unstandardized = standardized.unstandardize()
    assert isinstance(unstandardized, type(mat))
    np.testing.assert_allclose(unstandardized.A, asarray)


@pytest.mark.parametrize("mat", get_matrices())
def test_indexing_int_row(mat: Union[mx.MatrixBase, mx.StandardizedMatrix]):
    res = mat[0, :]
    if not isinstance(res, np.ndarray):
        res = res.A
    expected = mat.A[0, :]
    np.testing.assert_allclose(np.squeeze(res), expected)


@pytest.mark.parametrize("mat", get_matrices())
def test_indexing_range_row(mat: Union[mx.MatrixBase, mx.StandardizedMatrix]):
    res = mat[0:2, :]
    if not isinstance(res, np.ndarray):
        res = res.A
    expected = mat.A[0:2, :]
    np.testing.assert_allclose(np.squeeze(res), expected)<|MERGE_RESOLUTION|>--- conflicted
+++ resolved
@@ -122,14 +122,10 @@
     "other_type", [lambda x: x, np.asarray, mx.DenseMatrix],
 )
 @pytest.mark.parametrize("cols", [None, np.arange(1, dtype=np.int32)])
-<<<<<<< HEAD
 @pytest.mark.parametrize("other_shape", [[], [1], [2]])
 def test_dot(
-    mat: Union[mx.MatrixBase, mx.StandardizedMat], other_type, cols, other_shape
+    mat: Union[mx.MatrixBase, mx.StandardizedMatrix], other_type, cols, other_shape
 ):
-=======
-def test_dot(mat: Union[mx.MatrixBase, mx.StandardizedMatrix], other_type, rows, cols):
->>>>>>> 6c885be0
     n_row = mat.shape[1]
     shape = [n_row] + other_shape
     other_as_list = np.random.random(shape).tolist()
@@ -144,7 +140,7 @@
         isinstance(mat, mx.CategoricalMatrix)
         or is_split_with_cat_part(mat)
         or (
-            isinstance(mat, mx.StandardizedMat)
+            isinstance(mat, mx.StandardizedMatrix)
             and (
                 isinstance(mat.mat, mx.CategoricalMatrix)
                 or is_split_with_cat_part(mat.mat)
@@ -188,15 +184,7 @@
 @pytest.mark.parametrize("rows", [None, np.arange(2, dtype=np.int32)])
 @pytest.mark.parametrize("cols", [None, np.arange(1, dtype=np.int32)])
 def test_transpose_dot(
-<<<<<<< HEAD
-    mat: Union[mx.MatrixBase, mx.StandardizedMat], other_type, rows, cols
-=======
-    mat: Union[mx.MatrixBase, mx.StandardizedMatrix],
-    other_type,
-    other_as_list,
-    rows,
-    cols,
->>>>>>> 6c885be0
+    mat: Union[mx.MatrixBase, mx.StandardizedMatrix], other_type, rows, cols
 ):
     other_as_list = [3.0, -0.1, 0]
     other = other_type(other_as_list)
@@ -299,19 +287,8 @@
 @pytest.mark.parametrize(
     "vec_type", [lambda x: x, np.array, mx.DenseMatrix],
 )
-<<<<<<< HEAD
-def test_rmatmul(mat: Union[mx.MatrixBase, mx.StandardizedMat], vec_type):
+def test_rmatmul(mat: Union[mx.MatrixBase, mx.StandardizedMatrix], vec_type):
     vec_as_list = [3.0, -0.1, 0]
-=======
-@pytest.mark.parametrize(
-    "vec_as_list",
-    # shapes (3,); (1,3); (2, 3)
-    [[3.0, -0.1, 0], [[3.0, -0.1, 0]], [[0, -0.1, 1.0], [-0.1, 0, 3]]],
-)
-def test_rmatmul(
-    mat: Union[mx.MatrixBase, mx.StandardizedMatrix], vec_type, vec_as_list
-):
->>>>>>> 6c885be0
     vec = vec_type(vec_as_list)
     res = mat.__rmatmul__(vec)
     res2 = vec @ mat
