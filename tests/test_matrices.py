--- conflicted
+++ resolved
@@ -284,21 +284,11 @@
 
 
 @pytest.mark.parametrize("mat", get_matrices())
-<<<<<<< HEAD
-@pytest.mark.parametrize("vec_type", [lambda x: x, np.array, mx.DenseGLMDataMatrix])
+@pytest.mark.parametrize(
+    "vec_type", [lambda x: x, np.array, mx.DenseMatrix],
+)
 def test_rmatmul(mat: Union[mx.MatrixBase, mx.StandardizedMat], vec_type):
     vec_as_list = [3.0, -0.1, 0]
-=======
-@pytest.mark.parametrize(
-    "vec_type", [lambda x: x, np.array, mx.DenseMatrix],
-)
-@pytest.mark.parametrize(
-    "vec_as_list",
-    # shapes (3,); (1,3); (2, 3)
-    [[3.0, -0.1, 0], [[3.0, -0.1, 0]], [[0, -0.1, 1.0], [-0.1, 0, 3]]],
-)
-def test_rmatmul(mat: Union[mx.MatrixBase, mx.StandardizedMat], vec_type, vec_as_list):
->>>>>>> ed8d9f8f
     vec = vec_type(vec_as_list)
     res = mat.__rmatmul__(vec)
     res2 = vec @ mat
