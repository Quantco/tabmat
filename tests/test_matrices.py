--- conflicted
+++ resolved
@@ -711,9 +711,6 @@
     np.testing.assert_array_equal(
         stacked.A,
         np.hstack([mat.A if not isinstance(mat, np.ndarray) else mat for mat in mats]),
-<<<<<<< HEAD
-    )
-=======
     )
 
 
@@ -897,5 +894,4 @@
     )
 
     unique_terms = list(dict.fromkeys(mat_expand.term_names))
-    assert unique_terms == df.columns.tolist()
->>>>>>> e042ce3e
+    assert unique_terms == df.columns.tolist()