# Authors: Christian Lorentzen <lorentzen.ch@gmail.com>
#
# License: BSD 3 clause
import copy

import numpy as np
import pytest
import scipy as sp
from numpy.testing import assert_allclose
from scipy import optimize, sparse
from sklearn.datasets import make_classification, make_regression
from sklearn.exceptions import ConvergenceWarning
from sklearn.linear_model import ElasticNet, LogisticRegression, Ridge
from sklearn.metrics import mean_absolute_error
from sklearn.utils.testing import assert_array_equal

from glm_benchmarks.sklearn_fork._glm import (
    BinomialDistribution,
    GammaDistribution,
    GeneralizedHyperbolicSecant,
    GeneralizedLinearRegressor,
    IdentityLink,
    InverseGaussianDistribution,
    Link,
    LogitLink,
    LogLink,
    NormalDistribution,
    PoissonDistribution,
    TweedieDistribution,
    _standardize,
    _unstandardize,
)

GLM_SOLVERS = ["irls", "lbfgs", "newton-cg", "cd"]


@pytest.fixture(scope="module")
def regression_data():
    X, y = make_regression(
        n_samples=107, n_features=10, n_informative=80, noise=0.5, random_state=2
    )
    return X, y


@pytest.mark.parametrize("link", Link.__subclasses__())
def test_link_properties(link):
    """Test link inverse and derivative."""
    rng = np.random.RandomState(42)
    x = rng.rand(100) * 100
    link = link()  # instantiate object
    if isinstance(link, LogitLink):
        # careful for large x, note expit(36) = 1
        # limit max eta to 15
        x = x / 100 * 15
    assert_allclose(link.link(link.inverse(x)), x)
    # if f(g(x)) = x, then f'(g(x)) = 1/g'(x)
    assert_allclose(link.derivative(link.inverse(x)), 1.0 / link.inverse_derivative(x))

    assert link.inverse_derivative2(x).shape == link.inverse_derivative(x).shape

    # for LogitLink, in the following x should be between 0 and 1.
    # assert_almost_equal(link.inverse_derivative(link.link(x)),
    #                     1./link.derivative(x), decimal=decimal)


@pytest.mark.parametrize(
    "family, expected",
    [
        (NormalDistribution(), [True, True, True]),
        (PoissonDistribution(), [False, True, True]),
        (TweedieDistribution(power=1.5), [False, True, True]),
        (GammaDistribution(), [False, False, True]),
        (InverseGaussianDistribution(), [False, False, True]),
        (TweedieDistribution(power=4.5), [False, False, True]),
    ],
)
def test_family_bounds(family, expected):
    """Test the valid range of distributions at -1, 0, 1."""
    result = family.in_y_range([-1, 0, 1])
    assert_array_equal(result, expected)


def test_tweedie_distribution_power():
    with pytest.raises(ValueError, match="no distribution exists"):
        TweedieDistribution(power=0.5)

    with pytest.raises(TypeError, match="must be a real number"):
        TweedieDistribution(power=1j)

    with pytest.raises(TypeError, match="must be a real number"):
        dist = TweedieDistribution()
        dist.power = 1j

    dist = TweedieDistribution()
    assert dist._include_lower_bound is False
    dist.power = 1
    assert dist._include_lower_bound is True


@pytest.mark.parametrize(
    "family, chk_values",
    [
        (NormalDistribution(), [-1.5, -0.1, 0.1, 2.5]),
        (PoissonDistribution(), [0.1, 1.5]),
        (GammaDistribution(), [0.1, 1.5]),
        (InverseGaussianDistribution(), [0.1, 1.5]),
        (TweedieDistribution(power=-2.5), [0.1, 1.5]),
        (TweedieDistribution(power=-1), [0.1, 1.5]),
        (TweedieDistribution(power=1.5), [0.1, 1.5]),
        (TweedieDistribution(power=2.5), [0.1, 1.5]),
        (TweedieDistribution(power=-4), [0.1, 1.5]),
        (GeneralizedHyperbolicSecant(), [0.1, 1.5]),
    ],
)
def test_deviance_zero(family, chk_values):
    """Test deviance(y,y) = 0 for different families."""
    for x in chk_values:
        assert_allclose(family.deviance(x, x), 0, atol=1e-9)


@pytest.mark.parametrize(
    "family, link",
    [
        (NormalDistribution(), IdentityLink()),
        (PoissonDistribution(), LogLink()),
        (GammaDistribution(), LogLink()),
        (InverseGaussianDistribution(), LogLink()),
        (TweedieDistribution(power=1.5), LogLink()),
        (TweedieDistribution(power=4.5), LogLink()),
    ],
    ids=lambda args: args.__class__.__name__,
)
def test_fisher_matrix(family, link):
    """Test the Fisher matrix numerically.
    Trick: Use numerical differentiation with y = mu"""
    coef = np.array([-2, 1, 0, 1, 2.5])
    phi = 0.5
    rng = np.random.RandomState(42)
    X = rng.randn(10, 5)
    lin_pred = np.dot(X, coef)
    mu = link.inverse(lin_pred)
    weights = rng.randn(10) ** 2 + 1
    fisher = family._fisher_matrix(
        coef=coef, phi=phi, X=X, y=mu, weights=weights, link=link
    )
    # check that the Fisher matrix is square and positive definite
    assert fisher.ndim == 2
    assert fisher.shape[0] == fisher.shape[1]
    assert np.all(np.linalg.eigvals(fisher) >= 0)

    approx = np.array([]).reshape(0, coef.shape[0])
    for i in range(coef.shape[0]):

        def f(coef):
            return -family._score(
                coef=coef, phi=phi, X=X, y=mu, weights=weights, link=link
            )[i]

        approx = np.vstack(
            [approx, sp.optimize.approx_fprime(xk=coef, f=f, epsilon=1e-5)]
        )
    assert_allclose(fisher, approx, rtol=1e-3)

    # check the observed information matrix
    oim = family._observed_information(
        coef=coef, phi=phi, X=X, y=mu, weights=weights, link=link
    )
    assert oim.ndim == 2
    assert oim.shape == fisher.shape
    assert_allclose(oim, fisher)


def test_sample_weights_validation():
    """Test the raised errors in the validation of sample_weight."""
    # scalar value but not positive
    X = [[1]]
    y = [1]
    weights = 0
    glm = GeneralizedLinearRegressor(fit_intercept=False)
    with pytest.raises(ValueError, match="weights must be non-negative"):
        glm.fit(X, y, weights)

    # Positive weights are accepted
    glm.fit(X, y, sample_weight=1)

    # 2d array
    weights = [[0]]
    with pytest.raises(ValueError, match="must be 1D array or scalar"):
        glm.fit(X, y, weights)

    # 1d but wrong length
    weights = [1, 0]
    with pytest.raises(ValueError, match="weights must have the same length as y"):
        glm.fit(X, y, weights)

    # 1d but only zeros (sum not greater than 0)
    weights = [0, 0]
    X = [[0], [1]]
    y = [1, 2]
    with pytest.raises(ValueError, match="must have at least one positive element"):
        glm.fit(X, y, weights)

    # 5. 1d but with a negative value
    weights = [2, -1]
    with pytest.raises(ValueError, match="weights must be non-negative"):
        glm.fit(X, y, weights)


@pytest.mark.parametrize(
    "f, fam",
    [
        ("normal", NormalDistribution()),
        ("poisson", PoissonDistribution()),
        ("gamma", GammaDistribution()),
        ("inverse.gaussian", InverseGaussianDistribution()),
        ("binomial", BinomialDistribution()),
    ],
)
def test_glm_family_argument(f, fam):
    """Test GLM family argument set as string."""
    y = np.array([0.1, 0.5])  # in range of all distributions
    X = np.array([[1], [2]])
    glm = GeneralizedLinearRegressor(family=f, alpha=0).fit(X, y)
    assert isinstance(glm._family_instance, fam.__class__)

    glm = GeneralizedLinearRegressor(family="not a family", fit_intercept=False)
    with pytest.raises(ValueError, match="family must be"):
        glm.fit(X, y)


@pytest.mark.parametrize(
    "l, link",
    [("identity", IdentityLink()), ("log", LogLink()), ("logit", LogitLink())],
)
def test_glm_link_argument(l, link):
    """Test GLM link argument set as string."""
    y = np.array([0.1, 0.5])  # in range of all distributions
    X = np.array([[1], [2]])
    glm = GeneralizedLinearRegressor(family="normal", link=l).fit(X, y)
    assert isinstance(glm._link_instance, link.__class__)

    glm = GeneralizedLinearRegressor(family="normal", link="not a link")
    with pytest.raises(ValueError, match="link must be"):
        glm.fit(X, y)


@pytest.mark.parametrize("alpha", ["not a number", -4.2])
def test_glm_alpha_argument(alpha):
    """Test GLM for invalid alpha argument."""
    y = np.array([1, 2])
    X = np.array([[1], [2]])
    glm = GeneralizedLinearRegressor(family="normal", alpha=alpha)
    with pytest.raises(ValueError, match="Penalty term must be a non-negative"):
        glm.fit(X, y)


@pytest.mark.parametrize("l1_ratio", ["not a number", -4.2, 1.1, [1]])
def test_glm_l1_ratio_argument(l1_ratio):
    """Test GLM for invalid l1_ratio argument."""
    y = np.array([1, 2])
    X = np.array([[1], [2]])
    glm = GeneralizedLinearRegressor(family="normal", l1_ratio=l1_ratio)
    with pytest.raises(ValueError, match="l1_ratio must be a number in interval.*0, 1"):
        glm.fit(X, y)


@pytest.mark.parametrize("P1", [["a string", "a string"], [1, [2]], [1, 2, 3], [-1]])
def test_glm_P1_argument(P1):
    """Test GLM for invalid P1 argument."""
    y = np.array([1, 2])
    X = np.array([[1], [2]])
    glm = GeneralizedLinearRegressor(P1=P1, l1_ratio=0.5, check_input=True)
    with pytest.raises((ValueError, TypeError)):
        glm.fit(X, y)


@pytest.mark.parametrize(
    "P2", ["a string", [1, 2, 3], [[2, 3]], sparse.csr_matrix([1, 2, 3]), [-1]]
)
def test_glm_P2_argument(P2):
    """Test GLM for invalid P2 argument."""
    y = np.array([1, 2])
    X = np.array([[1], [2]])
    glm = GeneralizedLinearRegressor(P2=P2, check_input=True)
    with pytest.raises(ValueError):
        glm.fit(X, y)


def test_glm_P2_positive_semidefinite():
    """Test GLM for a positive semi-definite P2 argument."""
    n_samples, n_features = 10, 2
    y = np.arange(n_samples)
    X = np.zeros((n_samples, n_features))

    # negative definite matrix
    P2 = np.array([[1, 2], [2, 1]])
    glm = GeneralizedLinearRegressor(P2=P2, fit_intercept=False, check_input=True)
    with pytest.raises(ValueError, match="P2 must be positive semi-definite"):
        glm.fit(X, y)

    P2 = sparse.csr_matrix(P2)
    glm = GeneralizedLinearRegressor(P2=P2, fit_intercept=False, check_input=True)
    with pytest.raises(ValueError, match="P2 must be positive semi-definite"):
        glm.fit(X, y)


@pytest.mark.parametrize("fit_intercept", ["not bool", 1, 0, [True]])
def test_glm_fit_intercept_argument(fit_intercept):
    """Test GLM for invalid fit_intercept argument."""
    y = np.array([1, 2])
    X = np.array([[1], [1]])
    glm = GeneralizedLinearRegressor(fit_intercept=fit_intercept)
    with pytest.raises(ValueError, match="fit_intercept must be bool"):
        glm.fit(X, y)


@pytest.mark.parametrize(
    "solver, l1_ratio",
    [
        ("not a solver", 0),
        (1, 0),
        ([1], 0),
        ("irls", 0.5),
        ("lbfgs", 0.5),
        ("newton-cg", 0.5),
    ],
)
def test_glm_solver_argument(solver, l1_ratio):
    """Test GLM for invalid solver argument."""
    y = np.array([1, 2])
    X = np.array([[1], [2]])
    glm = GeneralizedLinearRegressor(solver=solver, l1_ratio=l1_ratio)
    with pytest.raises(ValueError):
        glm.fit(X, y)


@pytest.mark.parametrize("max_iter", ["not a number", 0, -1, 5.5, [1]])
def test_glm_max_iter_argument(max_iter):
    """Test GLM for invalid max_iter argument."""
    y = np.array([1, 2])
    X = np.array([[1], [2]])
    glm = GeneralizedLinearRegressor(max_iter=max_iter)
    with pytest.raises(ValueError, match="must be a positive integer"):
        glm.fit(X, y)


@pytest.mark.parametrize("tol", ["not a number", 0, -1.0, [1e-3]])
def test_glm_tol_argument(tol):
    """Test GLM for invalid tol argument."""
    y = np.array([1, 2])
    X = np.array([[1], [2]])
    glm = GeneralizedLinearRegressor(tol=tol)
    with pytest.raises(ValueError, match="stopping criteria must be positive"):
        glm.fit(X, y)


@pytest.mark.parametrize("warm_start", ["not bool", 1, 0, [True]])
def test_glm_warm_start_argument(warm_start):
    """Test GLM for invalid warm_start argument."""
    y = np.array([1, 2])
    X = np.array([[1], [1]])
    glm = GeneralizedLinearRegressor(warm_start=warm_start)
    with pytest.raises(ValueError, match="warm_start must be bool"):
        glm.fit(X, y)


@pytest.mark.parametrize(
    "start_params", ["not a start_params", ["zero"], [0, 0, 0], [[0, 0]], ["a", "b"]]
)
def test_glm_start_params_argument(start_params):
    """Test GLM for invalid start_params argument."""
    y = np.array([1, 2])
    X = np.array([[1], [1]])
    glm = GeneralizedLinearRegressor(start_params=start_params)
    with pytest.raises(ValueError):
        glm.fit(X, y)


@pytest.mark.parametrize("selection", ["not a selection", 1, 0, ["cyclic"]])
def test_glm_selection_argument(selection):
    """Test GLM for invalid selection argument"""
    y = np.array([1, 2])
    X = np.array([[1], [1]])
    glm = GeneralizedLinearRegressor(selection=selection)
    with pytest.raises(ValueError, match="argument selection must be"):
        glm.fit(X, y)


@pytest.mark.parametrize("random_state", ["a string", 0.5, [0]])
def test_glm_random_state_argument(random_state):
    """Test GLM for invalid random_state argument."""
    y = np.array([1, 2])
    X = np.array([[1], [1]])
    glm = GeneralizedLinearRegressor(random_state=random_state)
    with pytest.raises(ValueError, match="cannot be used to seed"):
        glm.fit(X, y)


@pytest.mark.parametrize("diag_fisher", ["not bool", 1, 0, [True]])
def test_glm_diag_fisher_argument(diag_fisher):
    """Test GLM for invalid diag_fisher arguments."""
    y = np.array([1, 2])
    X = np.array([[1], [1]])
    glm = GeneralizedLinearRegressor(diag_fisher=diag_fisher)
    with pytest.raises(ValueError, match="diag_fisher must be bool"):
        glm.fit(X, y)


@pytest.mark.parametrize("copy_X", ["not bool", 1, 0, [True]])
def test_glm_copy_X_argument(copy_X):
    """Test GLM for invalid copy_X arguments."""
    y = np.array([1, 2])
    X = np.array([[1], [1]])
    glm = GeneralizedLinearRegressor(copy_X=copy_X)
    with pytest.raises(ValueError, match="copy_X must be bool"):
        glm.fit(X, y)


@pytest.mark.parametrize("check_input", ["not bool", 1, 0, [True]])
def test_glm_check_input_argument(check_input):
    """Test GLM for invalid check_input argument."""
    y = np.array([1, 2])
    X = np.array([[1], [1]])
    glm = GeneralizedLinearRegressor(check_input=check_input)
    with pytest.raises(ValueError, match="check_input must be bool"):
        glm.fit(X, y)


@pytest.mark.parametrize("solver", GLM_SOLVERS)
def test_glm_identity_regression(solver):
    """Test GLM regression with identity link on a simple dataset."""
    coef = [1.0, 2.0]
    X = np.array([[1, 1, 1, 1, 1], [0, 1, 2, 3, 4]]).T
    y = np.dot(X, coef)
    glm = GeneralizedLinearRegressor(
        alpha=0,
        family="normal",
        link="identity",
        fit_intercept=False,
        solver=solver,
        start_params="zero",
        tol=1e-7,
    )
    res = glm.fit(X, y)
    assert_allclose(res.coef_, coef, rtol=1e-6)


@pytest.mark.parametrize(
    "family",
    [
        NormalDistribution(),
        PoissonDistribution(),
        GammaDistribution(),
        InverseGaussianDistribution(),
        TweedieDistribution(power=1.5),
        TweedieDistribution(power=4.5),
        GeneralizedHyperbolicSecant(),
    ],
)
@pytest.mark.parametrize(
    "solver, tol", [("irls", 1e-6), ("lbfgs", 1e-6), ("newton-cg", 1e-7), ("cd", 1e-7)]
)
def test_glm_log_regression(family, solver, tol):
    """Test GLM regression with log link on a simple dataset."""
    coef = [0.2, -0.1]
    X = np.array([[1, 1, 1, 1, 1], [0, 1, 2, 3, 4]]).T
    y = np.exp(np.dot(X, coef))
    glm = GeneralizedLinearRegressor(
        alpha=0,
        family=family,
        link="log",
        fit_intercept=False,
        solver=solver,
        start_params="guess",
        tol=tol,
    )
    res = glm.fit(X, y)
    assert_allclose(res.coef_, coef, rtol=5e-6)


# newton-cg may issue a LineSearchWarning, which we filter out
@pytest.mark.filterwarnings("ignore:The line search algorithm")
@pytest.mark.filterwarnings("ignore:Line Search failed")
@pytest.mark.parametrize("n_samples, n_features", [(100, 10), (10, 100)])
@pytest.mark.parametrize("fit_intercept", [True, False])
@pytest.mark.parametrize("solver", GLM_SOLVERS)
def test_normal_ridge_comparison(n_samples, n_features, fit_intercept, solver):
    """Test ridge regression for Normal distributions.

    Case n_samples >> n_features

    Compare to test_ridge in test_ridge.py.
    """
    alpha = 1.0
    n_predict = 10
    X, y, coef = make_regression(
        n_samples=n_samples + n_predict,
        n_features=n_features,
        n_informative=n_features - 2,
        noise=0.5,
        coef=True,
        random_state=42,
    )
    y = y[0:n_samples]
    X, T = X[0:n_samples], X[n_samples:]

    if n_samples > n_features:
        ridge_params = {"solver": "svd"}
    else:
        ridge_params = {"solver": "sag", "max_iter": 10000, "tol": 1e-9}

    # GLM has 1/(2*n) * Loss + 1/2*L2, Ridge has Loss + L2
    ridge = Ridge(
        alpha=alpha * n_samples, normalize=False, random_state=42, **ridge_params
    )
    ridge.fit(X, y)

    glm = GeneralizedLinearRegressor(
        alpha=1.0,
        l1_ratio=0,
        family="normal",
        link="identity",
        fit_intercept=True,
        max_iter=300,
        solver=solver,
        tol=1e-6,
        check_input=False,
        random_state=42,
    )
    glm.fit(X, y)
    assert glm.coef_.shape == (X.shape[1],)
    assert_allclose(glm.coef_, ridge.coef_, rtol=5e-6)
    assert_allclose(glm.intercept_, ridge.intercept_, rtol=1e-6)
    assert_allclose(glm.predict(T), ridge.predict(T), rtol=1e-5)


@pytest.mark.parametrize(
    "solver, tol", [("irls", 1e-7), ("lbfgs", 1e-7), ("newton-cg", 1e-7), ("cd", 1e-7)]
)
@pytest.mark.parametrize("center_predictors", [True, False])
@pytest.mark.parametrize("use_sparse", [True, False])
def test_poisson_ridge(solver, tol, center_predictors, use_sparse):
    """Test ridge regression with poisson family and LogLink.

    Compare to R's glmnet"""
    # library("glmnet")
    # options(digits=10)
    # df <- data.frame(a=c(-2,-1,1,2), b=c(0,0,1,1), y=c(0,1,1,2))
    # x <- data.matrix(df[,c("a", "b")])
    # y <- df$y
    # fit <- glmnet(x=x, y=y, alpha=0, intercept=T, family="poisson",
    #               standardize=F, thresh=1e-10, nlambda=10000)
    # coef(fit, s=1)
    # (Intercept) -0.12889386979
    # a            0.29019207995
    # b            0.03741173122
    X = np.array([[-2, -1, 1, 2], [0, 0, 1, 1]]).T
    if use_sparse:
        X = sparse.csc_matrix(X)
    y = np.array([0, 1, 1, 2])
    rng = np.random.RandomState(42)
    glm = GeneralizedLinearRegressor(
        alpha=1,
        l1_ratio=0,
        fit_intercept=True,
        family="poisson",
        link="log",
        tol=1e-7,
        solver=solver,
        max_iter=300,
        random_state=rng,
        copy_X=True,
        center_predictors=center_predictors,
    )
    glm2 = copy.deepcopy(glm)

    def check(G):
        G.fit(X, y)
        assert_allclose(G.intercept_, -0.12889386979, rtol=1e-5)
        assert_allclose(G.coef_, [0.29019207995, 0.03741173122], rtol=1e-5)

    check(glm)

    # Test warm starting a re-fit model.
    glm.warm_start = True
    check(glm)
    assert glm.n_iter_ <= 1

    # Test warm starting with start_params.
    glm2.warm_start = True
    glm2.start_params = np.concatenate(([glm.intercept_], glm.coef_))
    check(glm2)
    assert glm2.n_iter_ <= 1


@pytest.mark.parametrize("diag_fisher", [False, True])
def test_normal_enet(diag_fisher):
    """Test elastic net regression with normal/gaussian family."""
    alpha, l1_ratio = 0.3, 0.7
    n_samples, n_features = 20, 2
    rng = np.random.RandomState(42)
    X = rng.randn(n_samples, n_features).copy(order="F")
    beta = rng.randn(n_features)
    y = 2 + np.dot(X, beta) + rng.randn(n_samples)

    # 1. test normal enet on dense data
    glm = GeneralizedLinearRegressor(
        alpha=alpha,
        l1_ratio=l1_ratio,
        family="normal",
        link="identity",
        fit_intercept=True,
        tol=1e-8,
        max_iter=100,
        selection="cyclic",
        solver="cd",
        start_params="zero",
        check_input=False,
        diag_fisher=diag_fisher,
    )
    glm.fit(X, y)

    enet = ElasticNet(
        alpha=alpha,
        l1_ratio=l1_ratio,
        fit_intercept=True,
        normalize=False,
        tol=1e-8,
        copy_X=True,
    )
    enet.fit(X, y)

    assert_allclose(glm.intercept_, enet.intercept_, rtol=2e-7)
    assert_allclose(glm.coef_, enet.coef_, rtol=5e-5)

    # 2. test normal enet on sparse data
    X = sparse.csc_matrix(X)
    glm.fit(X, y)
    assert_allclose(glm.intercept_, enet.intercept_, rtol=2e-7)
    assert_allclose(glm.coef_, enet.coef_, rtol=5e-5)


def test_poisson_enet():
    """Test elastic net regression with poisson family and LogLink.

    Compare to R's glmnet"""
    # library("glmnet")
    # options(digits=10)
    # df <- data.frame(a=c(-2,-1,1,2), b=c(0,0,1,1), y=c(0,1,1,2))
    # x <- data.matrix(df[,c("a", "b")])
    # y <- df$y
    # fit <- glmnet(x=x, y=y, alpha=0.5, intercept=T, family="poisson",
    #               standardize=F, thresh=1e-10, nlambda=10000)
    # coef(fit, s=1)
    # (Intercept) -0.03550978409
    # a            0.16936423283
    # b            .
    glmnet_intercept = -0.03550978409
    glmnet_coef = [0.16936423283, 0.0]
    X = np.array([[-2, -1, 1, 2], [0, 0, 1, 1]]).T
    y = np.array([0, 1, 1, 2])
    rng = np.random.RandomState(42)
    glm = GeneralizedLinearRegressor(
        alpha=1,
        l1_ratio=0.5,
        family="poisson",
        link="log",
        solver="cd",
        tol=1e-8,
        selection="random",
        random_state=rng,
        start_params="guess",
    )
    glm.fit(X, y)
    assert_allclose(glm.intercept_, glmnet_intercept, rtol=2e-6)
    assert_allclose(glm.coef_, glmnet_coef, rtol=2e-7)

    # test results with general optimization procedure
    def obj(coef):
        pd = PoissonDistribution()
        link = LogLink()
        N = y.shape[0]
        mu = link.inverse(X @ coef[1:] + coef[0])
        alpha, l1_ratio = (1, 0.5)
        return (
            1.0 / (2.0 * N) * pd.deviance(y, mu)
            + 0.5 * alpha * (1 - l1_ratio) * (coef[1:] ** 2).sum()
            + alpha * l1_ratio * np.sum(np.abs(coef[1:]))
        )

    res = optimize.minimize(
        obj,
        [0, 0, 0],
        method="nelder-mead",
        tol=1e-10,
        options={"maxiter": 1000, "disp": False},
    )
    assert_allclose(glm.intercept_, res.x[0], rtol=5e-5)
    assert_allclose(glm.coef_, res.x[1:], rtol=1e-5, atol=1e-9)
    assert_allclose(
        obj(np.concatenate(([glm.intercept_], glm.coef_))), res.fun, rtol=1e-8
    )

    # same for start_params='zero' and selection='cyclic'
    # with reduced precision
    glm = GeneralizedLinearRegressor(
        alpha=1,
        l1_ratio=0.5,
        family="poisson",
        link="log",
        solver="cd",
        tol=1e-5,
        selection="cyclic",
        start_params="zero",
    )
    glm.fit(X, y)
    assert_allclose(glm.intercept_, glmnet_intercept, rtol=1e-4)
    assert_allclose(glm.coef_, glmnet_coef, rtol=1e-4)

    # check warm_start, therefore start with different alpha
    glm = GeneralizedLinearRegressor(
        alpha=0.005,
        l1_ratio=0.5,
        family="poisson",
        max_iter=300,
        link="log",
        solver="cd",
        tol=1e-5,
        selection="cyclic",
        start_params="zero",
    )
    glm.fit(X, y)
    # warm start with original alpha and use of sparse matrices
    glm.warm_start = True
    glm.alpha = 1
    X = sparse.csr_matrix(X)
    glm.fit(X, y)
    assert_allclose(glm.intercept_, glmnet_intercept, rtol=1e-4)
    assert_allclose(glm.coef_, glmnet_coef, rtol=1e-4)


@pytest.mark.parametrize("alpha", [0.01, 0.1, 1, 10])
def test_binomial_enet(alpha):
    """Test elastic net regression with binomial family and LogitLink.

    Compare to LogisticRegression.
    """
    l1_ratio = 0.5
    n_samples = 500
    rng = np.random.RandomState(42)
    X, y = make_classification(
        n_samples=n_samples,
        n_classes=2,
        n_features=6,
        n_informative=5,
        n_redundant=0,
        n_repeated=0,
        random_state=rng,
    )
    log = LogisticRegression(
        penalty="elasticnet",
        random_state=rng,
        fit_intercept=False,
        tol=1e-6,
        max_iter=1000,
        l1_ratio=l1_ratio,
        C=1.0 / (n_samples * alpha),
        solver="saga",
    )
    log.fit(X, y)

    glm = GeneralizedLinearRegressor(
        family=BinomialDistribution(),
        link=LogitLink(),
        fit_intercept=False,
        alpha=alpha,
        l1_ratio=l1_ratio,
        solver="cd",
        selection="cyclic",
        tol=1e-7,
    )
    glm.fit(X, y)
    assert_allclose(log.intercept_[0], glm.intercept_, rtol=1e-6)
    assert_allclose(log.coef_[0, :], glm.coef_, rtol=5.1e-6)


@pytest.mark.parametrize(
    "params",
    [
        {"solver": "irls", "start_params": "guess"},
        {"solver": "irls", "start_params": "zero"},
        {"solver": "lbfgs", "start_params": "guess"},
        {"solver": "lbfgs", "start_params": "zero"},
        {"solver": "newton-cg"},
        {"solver": "cd", "selection": "cyclic", "diag_fisher": False},
        {"solver": "cd", "selection": "cyclic", "diag_fisher": True},
        {"solver": "cd", "selection": "random", "diag_fisher": False},
    ],
    ids=lambda params: ", ".join(
        "{}={}".format(key, val) for key, val in params.items()
    ),
)
def test_solver_equivalence(params, regression_data):
    X, y = regression_data
    est_ref = GeneralizedLinearRegressor(random_state=2)
    est_ref.fit(X, y)

    estimator = GeneralizedLinearRegressor(**params)
    estimator.set_params(random_state=2)

    estimator.fit(X, y)

    assert_allclose(estimator.intercept_, est_ref.intercept_, rtol=1e-4)
    assert_allclose(estimator.coef_, est_ref.coef_, rtol=1e-4)
    assert_allclose(
        mean_absolute_error(estimator.predict(X), y),
        mean_absolute_error(est_ref.predict(X), y),
        rtol=1e-4,
    )


def test_fit_dispersion(regression_data):
    X, y = regression_data

    est1 = GeneralizedLinearRegressor(random_state=2)
    est1.fit(X, y)
    assert not hasattr(est1, "dispersion_")

    est2 = GeneralizedLinearRegressor(random_state=2, fit_dispersion="chisqr")
    est2.fit(X, y)
    assert isinstance(est2.dispersion_, float)

    est3 = GeneralizedLinearRegressor(random_state=2, fit_dispersion="deviance")
    est3.fit(X, y)
    assert isinstance(est3.dispersion_, float)

    assert_allclose(est2.dispersion_, est3.dispersion_)


@pytest.mark.parametrize("solver", GLM_SOLVERS)
def test_convergence_warning(solver, regression_data):
    X, y = regression_data

    est = GeneralizedLinearRegressor(
        solver=solver, random_state=2, max_iter=1, tol=1e-20
    )
    with pytest.warns(ConvergenceWarning):
        est.fit(X, y)


@pytest.mark.parametrize("use_sparse", [False, True])
@pytest.mark.parametrize("scale_predictors", [False, True])
def test_standardize(use_sparse, scale_predictors):
    NR = 101
    NC = 10
    col_mults = np.arange(1, NC + 1)
    row_mults = np.linspace(0, 2, NR)
    M = row_mults[:, None] * col_mults[None, :]
    if use_sparse:
        M = sparse.csc_matrix(M)
    MC = copy.deepcopy(M)

<<<<<<< HEAD
    X, col_means = _standardize(M, np.ones(NR) / NR)
    if use_sparse:
        assert id(X.mat) == id(M)
    else:
        assert id(X) == id(M)
=======
    X, col_means, col_stds = _standardize(M, np.ones(NR) / NR, True, scale_predictors)
>>>>>>> 2370eefe
    np.testing.assert_almost_equal(col_means[0, :], col_mults)

    # After standardization, all the columns will have the same values.
    # To check that, just convert to dense first.
    if use_sparse:
        Xdense = X.A
    else:
        Xdense = X
    for i in range(1, NC):
        if scale_predictors:
            np.testing.assert_almost_equal(Xdense[:, 0], Xdense[:, i])
        else:
            np.testing.assert_almost_equal((i + 1) * Xdense[:, 0], Xdense[:, i])

    if scale_predictors:
        # The sample variance of row_mults is 0.34. This is scaled up by the col_mults
        true_std = np.sqrt(0.34)
        np.testing.assert_almost_equal(col_stds, true_std * col_mults)

    intercept_standardized = 0.0
    coef_standardized = col_stds
    X2, intercept, coef = _unstandardize(
        X, col_means, col_stds, intercept_standardized, coef_standardized
    )
    if use_sparse:
        assert id(X2) == id(X.mat)
    else:
        assert id(X2) == id(X)
    np.testing.assert_almost_equal(intercept, -(NC + 1) * NC / 2)
    if scale_predictors:
        np.testing.assert_almost_equal(coef, 1.0)

    if use_sparse:
        assert type(X.mat) is sparse.csc_matrix
        assert type(X2) is sparse.csc_matrix
        np.testing.assert_almost_equal(MC.toarray(), X2.toarray())
    else:
        np.testing.assert_almost_equal(MC, X2)<|MERGE_RESOLUTION|>--- conflicted
+++ resolved
@@ -860,15 +860,11 @@
         M = sparse.csc_matrix(M)
     MC = copy.deepcopy(M)
 
-<<<<<<< HEAD
-    X, col_means = _standardize(M, np.ones(NR) / NR)
+    X, col_means, col_stds = _standardize(M, np.ones(NR) / NR, True, scale_predictors)
     if use_sparse:
         assert id(X.mat) == id(M)
     else:
         assert id(X) == id(M)
-=======
-    X, col_means, col_stds = _standardize(M, np.ones(NR) / NR, True, scale_predictors)
->>>>>>> 2370eefe
     np.testing.assert_almost_equal(col_means[0, :], col_mults)
 
     # After standardization, all the columns will have the same values.
