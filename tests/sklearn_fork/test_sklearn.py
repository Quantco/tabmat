--- conflicted
+++ resolved
@@ -499,6 +499,7 @@
         n_informative=n_features - 2,
         noise=0.5,
         coef=True,
+        random_state=42,
     )
     y = y[0:n_samples]
     X, T = X[0:n_samples], X[n_samples:]
@@ -509,7 +510,9 @@
         ridge_params = {"solver": "sag", "max_iter": 10000, "tol": 1e-9}
 
     # GLM has 1/(2*n) * Loss + 1/2*L2, Ridge has Loss + L2
-    ridge = Ridge(alpha=alpha * n_samples, normalize=False, **ridge_params)
+    ridge = Ridge(
+        alpha=alpha * n_samples, normalize=False, random_state=42, **ridge_params
+    )
     ridge.fit(X, y)
 
     glm = GeneralizedLinearRegressor(
@@ -522,12 +525,13 @@
         solver=solver,
         tol=1e-6,
         check_input=False,
+        random_state=42,
     )
     glm.fit(X, y)
     assert glm.coef_.shape == (X.shape[1],)
-    assert_allclose(glm.coef_, ridge.coef_, rtol=5e-4)
-    assert_allclose(glm.intercept_, ridge.intercept_, rtol=1e-4)
-    assert_allclose(glm.predict(T), ridge.predict(T), rtol=1e-3)
+    assert_allclose(glm.coef_, ridge.coef_, rtol=5e-5)
+    assert_allclose(glm.intercept_, ridge.intercept_, rtol=1e-5)
+    assert_allclose(glm.predict(T), ridge.predict(T), rtol=1e-4)
 
 
 @pytest.mark.parametrize(
@@ -886,15 +890,11 @@
         M = sparse.csc_matrix(M)
     MC = copy.deepcopy(M)
 
-<<<<<<< HEAD
     X, col_means, col_stds = _standardize(M, np.ones(NR) / NR, scale_predictors)
-=======
-    X, col_means, col_stds = _standardize(M, np.ones(NR) / NR, True, scale_predictors)
     if use_sparse:
         assert id(X.mat) == id(M)
     else:
         assert id(X) == id(M)
->>>>>>> ff0d2490
     np.testing.assert_almost_equal(col_means[0, :], col_mults)
 
     # After standardization, all the columns will have the same values.
