import re

import narwhals as nw
import numpy as np
import pandas as pd
import polars as pl
<<<<<<< HEAD
import polars.testing
import pyarrow
=======
>>>>>>> e288b47b
import pytest

from tabmat.categorical_matrix import CategoricalMatrix, _extract_codes_and_categories


@pytest.fixture
def cat_vec(missing):
    m = 10
    seed = 0
    rng = np.random.default_rng(seed)
    vec = rng.choice([0, 1, 2, np.inf, -np.inf], size=m)
    if missing:
        vec[vec == 1] = np.nan
    return vec


@pytest.mark.parametrize("drop_first", [True, False], ids=["drop_first", "no_drop"])
@pytest.mark.parametrize("missing", [True, False], ids=["missing", "no_missing"])
@pytest.mark.parametrize("cat_missing_method", ["fail", "zero", "convert"])
def test_recover_orig(cat_vec, drop_first, missing, cat_missing_method):
    if missing and cat_missing_method == "fail":
        with pytest.raises(
            ValueError, match="Categorical data can't have missing values"
        ):
            CategoricalMatrix(
                cat_vec, drop_first=drop_first, cat_missing_method=cat_missing_method
            )
        return

    orig_recovered = CategoricalMatrix(
        cat_vec, drop_first=drop_first, cat_missing_method=cat_missing_method
    ).recover_orig()
    np.testing.assert_equal(orig_recovered, cat_vec)


@pytest.mark.parametrize("vec_dtype", [np.float64, np.float32, np.int64, np.int32])
@pytest.mark.parametrize("drop_first", [True, False], ids=["drop_first", "no_drop"])
@pytest.mark.parametrize("missing", [True, False], ids=["missing", "no_missing"])
@pytest.mark.parametrize("cat_missing_method", ["fail", "zero", "convert"])
def test_csr_matvec_categorical(
    cat_vec, vec_dtype, drop_first, missing, cat_missing_method
):
    if missing and cat_missing_method == "fail":
        with pytest.raises(
            ValueError, match="Categorical data can't have missing values"
        ):
            CategoricalMatrix(
                cat_vec, drop_first=drop_first, cat_missing_method=cat_missing_method
            )
        return

    mat = pd.get_dummies(
        cat_vec,
        drop_first=drop_first,
        dtype="uint8",
        dummy_na=(cat_missing_method == "convert" and missing),
    )
    cat_mat = CategoricalMatrix(
        cat_vec, drop_first=drop_first, cat_missing_method=cat_missing_method
    )
    vec = np.random.choice(np.arange(4, dtype=vec_dtype), mat.shape[1])
    res = cat_mat.matvec(vec)
    np.testing.assert_allclose(res, cat_mat.toarray().dot(vec))


@pytest.mark.parametrize("drop_first", [True, False], ids=["drop_first", "no_drop"])
@pytest.mark.parametrize("missing", [True, False], ids=["missing", "no_missing"])
@pytest.mark.parametrize("cat_missing_method", ["fail", "zero", "convert"])
def test_tocsr(cat_vec, drop_first, missing, cat_missing_method):
    if missing and cat_missing_method == "fail":
        with pytest.raises(
            ValueError, match="Categorical data can't have missing values"
        ):
            CategoricalMatrix(
                cat_vec, drop_first=drop_first, cat_missing_method=cat_missing_method
            )
        return

    cat_mat = CategoricalMatrix(
        cat_vec, drop_first=drop_first, cat_missing_method=cat_missing_method
    )
    res = cat_mat.tocsr().toarray()
    expected = pd.get_dummies(
        cat_vec,
        drop_first=drop_first,
        dtype="uint8",
        dummy_na=cat_missing_method == "convert" and missing,
    )
    np.testing.assert_allclose(res, expected)


@pytest.mark.parametrize("drop_first", [True, False], ids=["drop_first", "no_drop"])
@pytest.mark.parametrize("missing", [True, False], ids=["missing", "no_missing"])
@pytest.mark.parametrize("cat_missing_method", ["fail", "zero", "convert"])
def test_transpose_matvec(cat_vec, drop_first, missing, cat_missing_method):
    if missing and cat_missing_method == "fail":
        with pytest.raises(
            ValueError, match="Categorical data can't have missing values"
        ):
            CategoricalMatrix(
                cat_vec, drop_first=drop_first, cat_missing_method=cat_missing_method
            )
        return

    cat_mat = CategoricalMatrix(
        cat_vec, drop_first=drop_first, cat_missing_method=cat_missing_method
    )
    other = np.random.random(cat_mat.shape[0])
    res = cat_mat.transpose_matvec(other)
    expected = pd.get_dummies(
        cat_vec,
        drop_first=drop_first,
        dtype="uint8",
        dummy_na=cat_missing_method == "convert" and missing,
    ).T.dot(other)
    np.testing.assert_allclose(res, expected)


@pytest.mark.parametrize("drop_first", [True, False], ids=["drop_first", "no_drop"])
@pytest.mark.parametrize("missing", [True, False], ids=["missing", "no_missing"])
@pytest.mark.parametrize("cat_missing_method", ["fail", "zero", "convert"])
def test_multiply(cat_vec, drop_first, missing, cat_missing_method):
    if missing and cat_missing_method == "fail":
        with pytest.raises(
            ValueError, match="Categorical data can't have missing values"
        ):
            CategoricalMatrix(
                cat_vec, drop_first=drop_first, cat_missing_method=cat_missing_method
            )
        return

    cat_mat = CategoricalMatrix(
        cat_vec, drop_first=drop_first, cat_missing_method=cat_missing_method
    )
    other = np.arange(len(cat_vec))[:, None]
    actual = cat_mat.multiply(other)
    expected = (
        pd.get_dummies(
            cat_vec,
            drop_first=drop_first,
            dtype="uint8",
            dummy_na=cat_missing_method == "convert" and missing,
        )
        * other
    )
    np.testing.assert_allclose(actual.toarray(), expected)


@pytest.mark.parametrize("mi_element", [np.nan, None])
def test_nulls(mi_element):
    vec = [0, mi_element, 1]
    with pytest.raises(ValueError, match="Categorical data can't have missing values"):
        CategoricalMatrix(vec)


@pytest.mark.parametrize("cat_missing_name", ["(MISSING)", "__None__", "[NULL]"])
def test_cat_missing_name(cat_missing_name):
    vec = [None, "(MISSING)", "__None__", "a", "b"]
    if cat_missing_name in vec:
        with pytest.raises(
            ValueError,
            match=re.escape(f"Missing category {cat_missing_name} already exists."),
        ):
            CategoricalMatrix(
                vec, cat_missing_method="convert", cat_missing_name=cat_missing_name
            )
    else:
        cat = CategoricalMatrix(
            vec, cat_missing_method="convert", cat_missing_name=cat_missing_name
        )
        assert set(cat.categories) == set(vec) - {None} | {cat_missing_name}


@pytest.mark.parametrize("drop_first", [True, False], ids=["drop_first", "no_drop"])
@pytest.mark.parametrize("missing", [True, False], ids=["missing", "no_missing"])
@pytest.mark.parametrize("cat_missing_method", ["fail", "zero", "convert"])
def test_categorical_indexing(drop_first, missing, cat_missing_method):
    if not missing:
        cat_vec = [0, 1, 2, 0, 1, 2, 0, 1, 2, 3, 3]
    else:
        cat_vec = [0, None, 2, 0, None, 2, 0, None, 2, 3, 3]

    if missing and cat_missing_method == "fail":
        with pytest.raises(
            ValueError, match="Categorical data can't have missing values"
        ):
            CategoricalMatrix(
                cat_vec, drop_first=drop_first, cat_missing_method=cat_missing_method
            )
        return

    mat = CategoricalMatrix(
        cat_vec, drop_first=drop_first, cat_missing_method=cat_missing_method
    )
    expected = pd.get_dummies(
        cat_vec,
        drop_first=drop_first,
        dummy_na=cat_missing_method == "convert" and missing,
    ).to_numpy()[:, [0, 1]]
    np.testing.assert_allclose(mat[:, [0, 1]].toarray(), expected)


<<<<<<< HEAD
@pytest.mark.parametrize("input_type", ["pandas", "polars", "pyarrow"])
def test_extract_codes_and_categories(input_type):
    cat_vec = pd.Series(["a", "b", "c", pd.NA, "b", "a", "d"], dtype="category")
    if input_type == "polars":
        cat_vec = pl.Series(cat_vec)
    elif input_type == "pyarrow":
        cat_vec = pyarrow.chunked_array([cat_vec])

    nw_vec = nw.from_native(cat_vec, series_only=True)

    indices, categories, namespace = _extract_codes_and_categories(nw_vec)
    np.testing.assert_array_equal(indices, np.array([0, 1, 2, -1, 1, 0, 3]))
    np.testing.assert_array_equal(categories, np.array(["a", "b", "c", "d"]))
    assert namespace.__name__ == input_type


@pytest.mark.parametrize(
    "input_type", ["pandas_vec", "pandas", "polars", "pyarrow", "numpy"]
)
def test_cat_property(input_type):
    cat_vec = pd.Categorical(["a", "b", "c", pd.NA, "b", "a", "d"])
    if input_type == "pandas_vec":
        cat_in = cat_vec
    elif input_type == "pandas":
        cat_in = pd.Series(cat_vec)
    elif input_type == "polars":
        cat_in = pl.Series(pd.Series(cat_vec))
    elif input_type == "pyarrow":
        cat_in = pyarrow.chunked_array([pd.Series(cat_vec)])
    elif input_type == "numpy":
        cat_in = cat_vec.to_numpy()

    cat_out = CategoricalMatrix(cat_in, cat_missing_method="zero").cat

    if input_type == "pandas" or input_type == "pandas_vec":
        assert isinstance(cat_out, pd.Categorical)
        np.testing.assert_array_equal(cat_out.codes, cat_vec.codes)
        np.testing.assert_array_equal(cat_out.categories, cat_vec.categories)
    elif input_type == "polars":
        assert isinstance(cat_out, pl.Series)
        assert isinstance(cat_out.dtype, pl.Categorical)
        polars.testing.assert_series_equal(cat_in, cat_out)
    elif input_type == "pyarrow":
        assert isinstance(cat_out, pyarrow.ChunkedArray)
        assert isinstance(cat_out.type, pyarrow.DictionaryType)
        np.testing.assert_array_equal(
            cat_out.cast(pyarrow.string()).to_numpy(),
            cat_out.cast(pyarrow.string()).to_numpy(),
        )
    elif input_type == "numpy":
        assert isinstance(cat_out, dict)
        np.testing.assert_array_equal(cat_out["indices"], cat_vec.codes)
        np.testing.assert_array_equal(
            cat_out["categories"], cat_vec.categories.to_numpy()
        )
=======
def test_polars_non_contiguous_codes():
    str_series = ["labrador", "boxer", "beagle"]
    with pl.StringCache():
        _ = pl.Series(["beagle", "poodle", "labrador"], dtype=pl.Categorical)
        cat_series = pl.Series(str_series, dtype=pl.Categorical)

    indices, categories = _extract_codes_and_categories(cat_series)
    np.testing.assert_array_equal(str_series, categories[indices].tolist())
>>>>>>> e288b47b
<|MERGE_RESOLUTION|>--- conflicted
+++ resolved
@@ -4,11 +4,8 @@
 import numpy as np
 import pandas as pd
 import polars as pl
-<<<<<<< HEAD
 import polars.testing
 import pyarrow
-=======
->>>>>>> e288b47b
 import pytest
 
 from tabmat.categorical_matrix import CategoricalMatrix, _extract_codes_and_categories
@@ -211,7 +208,6 @@
     np.testing.assert_allclose(mat[:, [0, 1]].toarray(), expected)
 
 
-<<<<<<< HEAD
 @pytest.mark.parametrize("input_type", ["pandas", "polars", "pyarrow"])
 def test_extract_codes_and_categories(input_type):
     cat_vec = pd.Series(["a", "b", "c", pd.NA, "b", "a", "d"], dtype="category")
@@ -267,7 +263,8 @@
         np.testing.assert_array_equal(
             cat_out["categories"], cat_vec.categories.to_numpy()
         )
-=======
+
+
 def test_polars_non_contiguous_codes():
     str_series = ["labrador", "boxer", "beagle"]
     with pl.StringCache():
@@ -275,5 +272,4 @@
         cat_series = pl.Series(str_series, dtype=pl.Categorical)
 
     indices, categories = _extract_codes_and_categories(cat_series)
-    np.testing.assert_array_equal(str_series, categories[indices].tolist())
->>>>>>> e288b47b
+    np.testing.assert_array_equal(str_series, categories[indices].tolist())