import numpy as np
import pandas as pd
import pytest
<<<<<<< HEAD
from sklearn.preprocessing import OneHotEncoder
=======
from scipy import sparse as sps
>>>>>>> ed8d9f8f

from quantcore.matrix.categorical_matrix import CategoricalMatrix


@pytest.fixture
def cat_vec():
    m = 10
    seed = 0
    np.random.seed(seed)
    return np.random.choice(np.arange(4, dtype=int), m)


@pytest.mark.parametrize("vec_dtype", [np.float64, np.float32, np.int64, np.int32])
def test_recover_orig(cat_vec, vec_dtype):
    orig_recovered = CategoricalMatrix(cat_vec).recover_orig()
    np.testing.assert_equal(orig_recovered, cat_vec)


@pytest.mark.parametrize("vec_dtype", [np.float64, np.float32, np.int64, np.int32])
def test_csr_dot_categorical(cat_vec, vec_dtype):
    mat = pd.get_dummies(cat_vec)
    cat_mat = CategoricalMatrix(cat_vec)
    vec = np.random.choice(np.arange(4, dtype=vec_dtype), mat.shape[1])
    res = cat_mat.dot(vec)
    np.testing.assert_allclose(res, cat_mat.A.dot(vec))


def test_tocsr(cat_vec):
    cat_mat = CategoricalMatrix(cat_vec)
    res = cat_mat.tocsr().A
    expected = pd.get_dummies(cat_vec)
    np.testing.assert_allclose(res, expected)


def test_transpose_dot(cat_vec):
    cat_mat = CategoricalMatrix(cat_vec)
    other = np.random.random(cat_mat.shape[0])
    res = cat_mat.transpose_dot(other)
    expected = cat_mat.A.T.dot(other)
    np.testing.assert_allclose(res, expected)<|MERGE_RESOLUTION|>--- conflicted
+++ resolved
@@ -1,11 +1,6 @@
 import numpy as np
 import pandas as pd
 import pytest
-<<<<<<< HEAD
-from sklearn.preprocessing import OneHotEncoder
-=======
-from scipy import sparse as sps
->>>>>>> ed8d9f8f
 
 from quantcore.matrix.categorical_matrix import CategoricalMatrix
 
