import io
import os
import shutil
import sys
from os import path
from pathlib import Path

import mako.template
import numpy as np
from Cython.Build import cythonize
from setuptools import Extension, find_packages, setup

here = path.abspath(path.dirname(__file__))

with open(path.join(here, "README.md")) as f:
    long_description = f.read()

# TODO: this should be moved inside the compilation of the extension
print("templating C source")
templates = [
    "src/tabmat/ext/dense_helpers-tmpl.cpp",
    "src/tabmat/ext/sparse_helpers-tmpl.cpp",
    "src/tabmat/ext/cat_split_helpers-tmpl.cpp",
]

for fn in templates:
    tmpl = mako.template.Template(filename=fn)

    buf = io.StringIO()
    ctx = mako.runtime.Context(buf)
    tmpl.render_context(ctx)
    rendered_src = buf.getvalue()

    out_fn = fn.split("-tmpl")[0] + ".cpp"

    # When the templated source code hasn't changed, we don't want to write the
    # file again because that'll touch the file and result in a rebuild
    write = True
    if path.exists(out_fn):
        with open(out_fn) as f:
            out_fn_src = f.read()
            if out_fn_src == rendered_src:
                write = False

    if write:
        with open(out_fn, "w") as f:
            f.write(rendered_src)

# add numpy headers
include_dirs = [np.get_include()]

# check if debug build
debug_build = os.getenv("TABMAT_DEBUG", "0").lower() in ("true", "1")
print(f"Debug Build: {debug_build}")

if sys.platform == "win32":
    allocator_libs = []
    extra_compile_args = ["/openmp", "/O2"]
    extra_link_args = ["/openmp"]
    # make sure we can find xsimd headers
    include_dirs.append(os.path.join(sys.prefix, "Library", "include"))
elif sys.platform == "darwin":
    jemalloc_config = shutil.which("jemalloc-config")
    if "JE_INSTALL_SUFFIX" in os.environ:
        je_install_suffix = os.environ["JE_INSTALL_SUFFIX"]
    elif jemalloc_config is None:
        je_install_suffix = ""
    else:
        pkg_info = (
            Path(jemalloc_config).parent.parent / "lib" / "pkgconfig" / "jemalloc.pc"
        ).read_text()
        je_install_suffix = [
            i.split("=")[1]
            for i in pkg_info.split("\n")
            if i.startswith("install_suffix=")
        ].pop()
    allocator_libs = [f"jemalloc{je_install_suffix}"]
    extra_compile_args = [
        "-Xpreprocessor",
        "-fopenmp",
        "-O3",
        "-ffast-math",
        "--std=c++17",
        f"-DJEMALLOC_INSTALL_SUFFIX={je_install_suffix}",
    ]
    extra_link_args = ["-lomp"]
else:
    jemalloc_config = shutil.which("jemalloc-config")
    if jemalloc_config is None:
        je_install_suffix = ""
    else:
        pkg_info = (
            Path(jemalloc_config).parent.parent / "lib" / "pkgconfig" / "jemalloc.pc"
        ).read_text()
        je_install_suffix = [
            i.split("=")[1]
            for i in pkg_info.split("\n")
            if i.startswith("install_suffix=")
        ].pop()
    allocator_libs = [f"jemalloc{je_install_suffix}"]
    extra_compile_args = [
        "-fopenmp",
        "-O3",
        "-ffast-math",
        "--std=c++17",
        f"-DJEMALLOC_INSTALL_SUFFIX={je_install_suffix}",
    ]
    extra_link_args = ["-fopenmp"]

extension_args = dict(
    include_dirs=include_dirs,
    extra_compile_args=extra_compile_args,
    extra_link_args=extra_link_args,
    language="c++",
)
ext_modules = [
    Extension(
        name="tabmat.ext.sparse",
        sources=["src/tabmat/ext/sparse.pyx"],
        libraries=allocator_libs,
        **extension_args,
    ),
    Extension(
        name="tabmat.ext.dense",
        sources=["src/tabmat/ext/dense.pyx"],
        libraries=allocator_libs,
        **extension_args,
    ),
    Extension(
        name="tabmat.ext.categorical",
        sources=["src/tabmat/ext/categorical.pyx"],
        **extension_args,
    ),
    Extension(
        name="tabmat.ext.split",
        sources=["src/tabmat/ext/split.pyx"],
        **extension_args,
    ),
]

setup(
    name="tabmat",
    use_scm_version={"version_scheme": "post-release"},
    setup_requires=["setuptools_scm"],
    description="Efficient matrix representations for working with tabular data.",
    long_description=long_description,
    long_description_content_type="text/markdown",
    url="https://github.com/Quantco/tabmat",
    author="QuantCo, Inc.",
    author_email="noreply@quantco.com",
    classifiers=[  # Optional
        "Programming Language :: Python :: 3",
        "Programming Language :: Python :: 3.9",
        "Programming Language :: Python :: 3.10",
        "Programming Language :: Python :: 3.11",
        "Programming Language :: Python :: 3.12",
    ],
    package_dir={"": "src"},
    packages=find_packages(where="src"),
<<<<<<< HEAD
    install_requires=["numpy", "pandas", "scipy", "formulaic>=0.4"],
=======
    install_requires=["numpy", "pandas", "scipy"],
    python_requires=">=3.9",
>>>>>>> bf611324
    ext_modules=cythonize(
        ext_modules,
        annotate=False,
        compiler_directives={
            "language_level": "3",
            "boundscheck": debug_build,
            "wraparound": debug_build,
            "initializedcheck": False,
            "nonecheck": False,
            "cdivision": True,
        },
    ),
    zip_safe=False,
)<|MERGE_RESOLUTION|>--- conflicted
+++ resolved
@@ -157,12 +157,8 @@
     ],
     package_dir={"": "src"},
     packages=find_packages(where="src"),
-<<<<<<< HEAD
     install_requires=["numpy", "pandas", "scipy", "formulaic>=0.4"],
-=======
-    install_requires=["numpy", "pandas", "scipy"],
     python_requires=">=3.9",
->>>>>>> bf611324
     ext_modules=cythonize(
         ext_modules,
         annotate=False,
