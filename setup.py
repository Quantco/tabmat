import io
import os
import shutil
import sys
from os import path
from pathlib import Path

import mako.template
import numpy as np
from Cython.Build import cythonize
from setuptools import Extension, find_packages, setup

here = path.abspath(path.dirname(__file__))

with open(path.join(here, "README.md")) as f:
    long_description = f.read()

# TODO: this should be moved inside the compilation of the extension
print("templating C source")
templates = [
    "src/tabmat/ext/dense_helpers-tmpl.cpp",
    "src/tabmat/ext/sparse_helpers-tmpl.cpp",
    "src/tabmat/ext/cat_split_helpers-tmpl.cpp",
]

for fn in templates:
    tmpl = mako.template.Template(filename=fn)

    buf = io.StringIO()
    ctx = mako.runtime.Context(buf)
    tmpl.render_context(ctx)
    rendered_src = buf.getvalue()

    out_fn = fn.split("-tmpl")[0] + ".cpp"

    # When the templated source code hasn't changed, we don't want to write the
    # file again because that'll touch the file and result in a rebuild
    write = True
    if path.exists(out_fn):
        with open(out_fn, "r") as f:
            out_fn_src = f.read()
            if out_fn_src == rendered_src:
                write = False

    if write:
        with open(out_fn, "w") as f:
            f.write(rendered_src)

# add numpy headers
include_dirs = [np.get_include()]

# check if debug build
debug_build = os.getenv("TABMAT_DEBUG", "0").lower() in ("true", "1")
print(f"Debug Build: {debug_build}")

if sys.platform == "win32":
    allocator_libs = []
    extra_compile_args = ["/openmp", "/O2"]
    extra_link_args = ["/openmp"]
    # make sure we can find xsimd headers
    include_dirs.append(os.path.join(sys.prefix, "Library", "include"))
elif sys.platform == "darwin":
    jemalloc_config = shutil.which("jemalloc-config")
    if "JE_INSTALL_SUFFIX" in os.environ:
        je_install_suffix = os.environ["JE_INSTALL_SUFFIX"]
    elif jemalloc_config is None:
        je_install_suffix = ""
    else:
        pkg_info = (
            Path(jemalloc_config).parent.parent / "lib" / "pkgconfig" / "jemalloc.pc"
        ).read_text()
        je_install_suffix = [
            i.split("=")[1]
            for i in pkg_info.split("\n")
            if i.startswith("install_suffix=")
        ].pop()
    allocator_libs = [f"jemalloc{je_install_suffix}"]
    extra_compile_args = [
        "-Xpreprocessor",
        "-fopenmp",
        "-O3",
        "-ffast-math",
        "--std=c++17",
        f"-DJEMALLOC_INSTALL_SUFFIX={je_install_suffix}",
    ]
    extra_link_args = ["-lomp"]
else:
    jemalloc_config = shutil.which("jemalloc-config")
    if jemalloc_config is None:
        je_install_suffix = ""
    else:
        pkg_info = (
            Path(jemalloc_config).parent.parent / "lib" / "pkgconfig" / "jemalloc.pc"
        ).read_text()
        je_install_suffix = [
            i.split("=")[1]
            for i in pkg_info.split("\n")
            if i.startswith("install_suffix=")
        ].pop()
    allocator_libs = [f"jemalloc{je_install_suffix}"]
    extra_compile_args = [
        "-fopenmp",
        "-O3",
        "-ffast-math",
        "--std=c++17",
        f"-DJEMALLOC_INSTALL_SUFFIX={je_install_suffix}",
    ]
    extra_link_args = ["-fopenmp"]

extension_args = dict(
    include_dirs=include_dirs,
    extra_compile_args=extra_compile_args,
    extra_link_args=extra_link_args,
    language="c++",
)
ext_modules = [
    Extension(
        name="tabmat.ext.sparse",
        sources=["src/tabmat/ext/sparse.pyx"],
        libraries=allocator_libs,
        **extension_args,
    ),
    Extension(
        name="tabmat.ext.dense",
        sources=["src/tabmat/ext/dense.pyx"],
        libraries=allocator_libs,
        **extension_args,
    ),
    Extension(
        name="tabmat.ext.categorical",
        sources=["src/tabmat/ext/categorical.pyx"],
        **extension_args,
    ),
    Extension(
        name="tabmat.ext.split",
        sources=["src/tabmat/ext/split.pyx"],
        **extension_args,
    ),
]

setup(
    name="tabmat",
    use_scm_version={"version_scheme": "post-release"},
    setup_requires=["setuptools_scm"],
    description="Efficient matrix representations for working with tabular data.",
    long_description=long_description,
    long_description_content_type="text/markdown",
    url="https://github.com/Quantco/tabmat",
    author="QuantCo, Inc.",
    author_email="noreply@quantco.com",
    classifiers=[  # Optional
        "Programming Language :: Python :: 3",
        "Programming Language :: Python :: 3.7",
        "Programming Language :: Python :: 3.8",
        "Programming Language :: Python :: 3.9",
        "Programming Language :: Python :: 3.10",
    ],
    package_dir={"": "src"},
    packages=find_packages(where="src"),
    install_requires=["numpy", "pandas", "scipy"],
    ext_modules=cythonize(
        ext_modules,
        annotate=False,
<<<<<<< HEAD
        compiler_directives={
            "boundscheck": debug_build,
            "wraparound": debug_build,
            "cdivision": True,
        },
=======
        compiler_directives={'language_level': "3"},
>>>>>>> b2848d85
    ),
    zip_safe=False,
)<|MERGE_RESOLUTION|>--- conflicted
+++ resolved
@@ -161,15 +161,12 @@
     ext_modules=cythonize(
         ext_modules,
         annotate=False,
-<<<<<<< HEAD
         compiler_directives={
+            "language_level": "3",
             "boundscheck": debug_build,
             "wraparound": debug_build,
             "cdivision": True,
         },
-=======
-        compiler_directives={'language_level': "3"},
->>>>>>> b2848d85
     ),
     zip_safe=False,
 )