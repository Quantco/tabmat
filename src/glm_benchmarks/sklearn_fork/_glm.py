"""
Generalized Linear Models with Exponential Dispersion Family
"""

# Author: Christian Lorentzen <lorentzen.ch@googlemail.com>
# some parts and tricks stolen from other sklearn files.
# License: BSD 3 clause

# TODO: Add cross validation support, e.g. GCV?
# TODO: Should GeneralizedLinearRegressor inherit from LinearModel?
#       So far, it does not.
# TODO: Include further classes in class.rst? ExponentialDispersionModel?
#       TweedieDistribution?
# TODO: Negative values in P1 are not allowed so far. They could be used
#       for group lasso.

# Design Decisions:
# - Which name? GeneralizedLinearModel vs GeneralizedLinearRegressor.
#   Estimators in sklearn are either regressors or classifiers. A GLM can do
#   both depending on the distr (Normal => regressor, Binomial => classifier).
#   Solution: GeneralizedLinearRegressor since this is the focus.
# - Allow for finer control of penalty terms:
#   L1: ||P1*w||_1 with P1*w as element-wise product, this allows to exclude
#       factors from the L1 penalty.
#   L2: w*P2*w with P2 a positive (semi-) definite matrix, e.g. P2 could be
#   a 1st or 2nd order difference matrix (compare B-spline penalties and
#   Tikhonov regularization).
# - The link function (instance of class Link) is necessary for the evaluation
#   of deviance, score, Fisher and Hessian matrix as functions of the
#   coefficients, which is needed by optimizers.
#   Solution: link as argument in those functions
# - Which name/symbol for sample_weight in docu?
#   sklearn.linear_models uses w for coefficients, standard literature on
#   GLMs use beta for coefficients and w for (sample) weights.
#   So far, coefficients=w and sample weights=s.
# - The intercept term is the first index, i.e. coef[0]


from __future__ import division

import numbers
import time
import warnings
from abc import ABCMeta, abstractmethod
from typing import Any, List, Tuple, Union

import numexpr
import numpy as np
import scipy.sparse.linalg as splinalg
from scipy import linalg, sparse, special
from scipy.optimize import fmin_l_bfgs_b
from sklearn.base import BaseEstimator, RegressorMixin
from sklearn.exceptions import ConvergenceWarning
from sklearn.utils import check_array, check_X_y
from sklearn.utils.validation import check_is_fitted, check_random_state

from glm_benchmarks.scaled_spmat.mkl_sparse_matrix import MKLSparseMatrix

from .dense_glm_matrix import DenseGLMDataMatrix


def _check_weights(sample_weight: Union[np.ndarray, None], n_samples: int, dtype):
    """Check that sample weights are non-negative and have the right shape."""
    if sample_weight is None:
        weights = np.ones(n_samples, dtype=dtype)
    elif np.isscalar(sample_weight):
        if sample_weight <= 0:
            raise ValueError("Sample weights must be non-negative.")
        weights = sample_weight * np.ones(n_samples, dtype=dtype)
    else:
        _dtype = [np.float64, np.float32]
        weights = check_array(
            sample_weight,
            accept_sparse=False,
            force_all_finite=True,
            ensure_2d=False,
            dtype=_dtype,
        )
        if weights.ndim > 1:
            raise ValueError("Sample weight must be 1D array or scalar")
        elif weights.shape[0] != n_samples:
            raise ValueError("Sample weights must have the same length as " "y")
        if not np.all(weights >= 0):
            raise ValueError("Sample weights must be non-negative.")
        elif not np.sum(weights) > 0:
            raise ValueError(
                "Sample weights must have at least one positive " "element."
            )

    return weights


def _safe_lin_pred(X, coef):
    """Compute the linear predictor taking care if intercept is present."""
    if coef.size == X.shape[1] + 1:
        return X.dot(coef[1:]) + coef[0]
    else:
        return X.dot(coef)


def _safe_toarray(X):
    """Returns a numpy array."""
    if sparse.issparse(X):
        return X.toarray()
    else:
        return np.asarray(X)


def _safe_sandwich_dot(X, d: np.ndarray, intercept=False) -> np.ndarray:
    """Compute sandwich product X.T @ diag(d) @ X.

    With ``intercept=True``, X is treated as if a column of 1 were appended as
    first column of X.
    X can be sparse, d must be an ndarray. Always returns a ndarray."""

    result = X.sandwich(d)

    if intercept:
        dim = X.shape[1] + 1
        res_including_intercept = np.empty((dim, dim), dtype=max(X.dtype, d.dtype))
        res_including_intercept[0, 0] = d.sum()
        res_including_intercept[1:, 0] = d @ X
        res_including_intercept[0, 1:] = res_including_intercept[1:, 0]
        res_including_intercept[1:, 1:] = result
    else:
        res_including_intercept = result
    return res_including_intercept


def _min_norm_sugrad(
    coef: np.ndarray, grad: np.ndarray, P2: np.ndarray, P1: np.ndarray
) -> np.ndarray:
    """Compute the gradient of all subgradients with minimal L2-norm.

    subgrad = grad + P2 * coef + P1 * subgrad(|coef|_1)

    g_i = grad_i + (P2*coef)_i

    if coef_i > 0:   g_i + P1_i
    if coef_i < 0:   g_i - P1_i
    if coef_i = 0:   sign(g_i) * max(|g_i|-P1_i, 0)

    Parameters
    ----------
    coef : ndarray
        coef[0] may be intercept.

    grad : ndarray, shape=coef.shape

    P2 : {1d or 2d array, None}
        always without intercept, ``None`` means P2 = 0

    P1 : ndarray
        always without intercept
    """
    intercept = coef.size == P1.size + 1
    idx = 1 if intercept else 0  # offset if coef[0] is intercept
    # compute grad + coef @ P2 without intercept
    grad_wP2 = grad[idx:].copy()
    if P2 is None:
        pass
    elif P2.ndim == 1:
        grad_wP2 += coef[idx:] * P2
    else:
        grad_wP2 += coef[idx:] @ P2
    res = np.where(
        coef[idx:] == 0,
        np.sign(grad_wP2) * np.maximum(np.abs(grad_wP2) - P1, 0),
        grad_wP2 + np.sign(coef[idx:]) * P1,
    )
    if intercept:
        return np.concatenate(([grad[0]], res))
    else:
        return res


def _unstandardize(
    X, col_means: np.ndarray, col_stds: np.ndarray, intercept: float, coef
) -> Tuple[Any, float, np.ndarray]:
<<<<<<< HEAD
    if type(X) is ColScaledSpMat:
        if sparse.isspmatrix_csc(X.mat):
            _scale_csc_columns_inplace(X.mat, col_stds)
            X = X.mat
        else:
            X = X.mat @ sparse.diags(col_stds)
    else:
        X *= col_stds
        X += col_means

=======
    X = X.unstandardize(col_means, col_stds)
>>>>>>> a641844b
    intercept -= float(np.squeeze(col_means / col_stds).dot(coef))
    coef /= col_stds
    return X, intercept, coef


def _standardize_warm_start(coef, col_means, col_stds):
    coef[1:] *= col_stds
    coef[0] += np.squeeze(col_means / col_stds).dot(coef[1:])


class Link(metaclass=ABCMeta):
    """Abstract base class for Link functions."""

    @abstractmethod
    def link(self, mu):
        """Compute the link function g(mu).

        The link function links the mean mu=E[Y] to the so called linear
        predictor (X*w), i.e. g(mu) = linear predictor.

        Parameters
        ----------
        mu : array, shape (n_samples,)
            Usually the (predicted) mean.
        """
        pass

    @abstractmethod
    def derivative(self, mu):
        """Compute the derivative of the link g'(mu).

        Parameters
        ----------
        mu : array, shape (n_samples,)
            Usually the (predicted) mean.
        """
        pass

    @abstractmethod
    def inverse(self, lin_pred):
        """Compute the inverse link function h(lin_pred).

        Gives the inverse relationship between linear predictor and the mean
        mu=E[Y], i.e. h(linear predictor) = mu.

        Parameters
        ----------
        lin_pred : array, shape (n_samples,)
            Usually the (fitted) linear predictor.
        """
        pass

    @abstractmethod
    def inverse_derivative(self, lin_pred):
        """Compute the derivative of the inverse link function h'(lin_pred).

        Parameters
        ----------
        lin_pred : array, shape (n_samples,)
            Usually the (fitted) linear predictor.
        """
        pass

    @abstractmethod
    def inverse_derivative2(self, lin_pred):
        """Compute 2nd derivative of the inverse link function h''(lin_pred).

        Parameters
        ----------
        lin_pred : array, shape (n_samples,)
            Usually the (fitted) linear predictor.
        """
        pass


class IdentityLink(Link):
    """The identity link function g(x)=x."""

    def link(self, mu):
        return mu

    def derivative(self, mu):
        return np.ones_like(mu)

    def inverse(self, lin_pred):
        return lin_pred

    def inverse_derivative(self, lin_pred):
        return np.ones_like(lin_pred)

    def inverse_derivative2(self, lin_pred):
        return np.zeros_like(lin_pred)


class LogLink(Link):
    """The log link function g(x)=log(x)."""

    def link(self, mu):
        return numexpr.evaluate("log(mu)")

    def derivative(self, mu):
        return numexpr.evaluate("1.0 / mu")

    def inverse(self, lin_pred):
        return numexpr.evaluate("exp(lin_pred)")

    def inverse_derivative(self, lin_pred):
        return numexpr.evaluate("exp(lin_pred)")

    def inverse_derivative2(self, lin_pred):
        return numexpr.evaluate("exp(lin_pred)")


class LogitLink(Link):
    """The logit link function g(x)=logit(x)."""

    def link(self, mu):
        return special.logit(mu)

    def derivative(self, mu):
        return 1.0 / (mu * (1 - mu))

    def inverse(self, lin_pred):
        return special.expit(lin_pred)

    def inverse_derivative(self, lin_pred):
        ep = special.expit(lin_pred)
        return ep * (1.0 - ep)

    def inverse_derivative2(self, lin_pred):
        ep = special.expit(lin_pred)
        return ep * (1.0 - ep) * (1.0 - 2 * ep)


class ExponentialDispersionModel(metaclass=ABCMeta):
    r"""Base class for reproductive Exponential Dispersion Models (EDM).

    The pdf of :math:`Y\sim \mathrm{EDM}(\mu, \phi)` is given by

    .. math:: p(y| \theta, \phi) = c(y, \phi)
        \exp\left(\frac{\theta y-A(\theta)}{\phi}\right)
        = \tilde{c}(y, \phi)
            \exp\left(-\frac{d(y, \mu)}{2\phi}\right)

    with mean :math:`\mathrm{E}[Y] = A'(\theta) = \mu`,
    variance :math:`\mathrm{Var}[Y] = \phi \cdot v(\mu)`,
    unit variance :math:`v(\mu)` and
    unit deviance :math:`d(y,\mu)`.

    Properties
    ----------
    lower_bound
    upper_bound
    include_lower_bound
    include_upper_bound

    Methods
    -------
    in_y_range
    unit_variance
    unit_variance_derivative
    variance
    variance_derivative
    unit_deviance
    unit_deviance_derivative
    deviance
    deviance_derivative
    starting_mu

    _mu_deviance_derivative
    _score
    _fisher_matrix
    _observed_information
    _eta_mu_score_fisher

    References
    ----------

    https://en.wikipedia.org/wiki/Exponential_dispersion_model.
    """

    @property
    def lower_bound(self):
        """Get the lower bound of values for Y~EDM."""
        return self._lower_bound

    @property
    def upper_bound(self):
        """Get the upper bound of values for Y~EDM."""
        return self._upper_bound

    @property
    def include_lower_bound(self):
        """Get True if lower bound for y is included: y >= lower_bound."""
        return self._include_lower_bound

    @property
    def include_upper_bound(self):
        """Get True if upper bound for y is included: y <= upper_bound."""
        return self._include_upper_bound

    def in_y_range(self, x):
        """Returns ``True`` if x is in the valid range of Y~EDM.

        Parameters
        ----------
        x : array, shape (n_samples,)
            Target values.
        """
        if self.include_lower_bound:
            if self.include_upper_bound:
                return np.logical_and(
                    np.greater_equal(x, self.lower_bound),
                    np.less_equal(x, self.upper_bound),
                )
            else:
                return np.logical_and(
                    np.greater_equal(x, self.lower_bound), np.less(x, self.upper_bound)
                )
        else:
            if self.include_upper_bound:
                return np.logical_and(
                    np.greater(x, self.lower_bound), np.less_equal(x, self.upper_bound)
                )
            else:
                return np.logical_and(
                    np.greater(x, self.lower_bound), np.less(x, self.upper_bound)
                )

    @abstractmethod
    def unit_variance(self, mu):
        r"""Compute the unit variance function.

        The unit variance :math:`v(\mu)` determines the variance as
        a function of the mean :math:`\mu` by
        :math:`\mathrm{Var}[Y_i] = \phi/s_i*v(\mu_i)`.
        It can also be derived from the unit deviance :math:`d(y,\mu)` as

        .. math:: v(\mu) = \frac{2}{\frac{\partial^2 d(y,\mu)}{
            \partial\mu^2}}\big|_{y=\mu}

        See also :func:`variance`.

        Parameters
        ----------
        mu : array, shape (n_samples,)
            Predicted mean.
        """
        pass

    @abstractmethod
    def unit_variance_derivative(self, mu):
        r"""Compute the derivative of the unit variance w.r.t. mu.

        Return :math:`v'(\mu)`.

        Parameters
        ----------
        mu : array, shape (n_samples,)
            Target values.
        """
        pass

    def variance(self, mu, phi=1, weights=1):
        r"""Compute the variance function.

        The variance of :math:`Y_i \sim \mathrm{EDM}(\mu_i,\phi/s_i)` is
        :math:`\mathrm{Var}[Y_i]=\phi/s_i*v(\mu_i)`,
        with unit variance :math:`v(\mu)` and weights :math:`s_i`.

        Parameters
        ----------
        mu : array, shape (n_samples,)
            Predicted mean.

        phi : float (default=1)
            Dispersion parameter.

        weights : array, shape (n_samples,) (default=1)
            Weights or exposure to which variance is inverse proportional.
        """
        return phi / weights * self.unit_variance(mu)

    def variance_derivative(self, mu, phi=1, weights=1):
        r"""Compute the derivative of the variance w.r.t. mu.

        Returns
        :math:`\frac{\partial}{\partial\mu}\mathrm{Var}[Y_i]
        =phi/s_i*v'(\mu_i)`, with unit variance :math:`v(\mu)`
        and weights :math:`s_i`.

        Parameters
        ----------
        mu : array, shape (n_samples,)
            Predicted mean.

        phi : float (default=1)
            Dispersion parameter.

        weights : array, shape (n_samples,) (default=1)
            Weights or exposure to which variance is inverse proportional.
        """
        return phi / weights * self.unit_variance_derivative(mu)

    @abstractmethod
    def unit_deviance(self, y, mu):
        r"""Compute the unit deviance.

        The unit_deviance :math:`d(y,\mu)` can be defined by the
        log-likelihood as
        :math:`d(y,\mu) = -2\phi\cdot
        \left(loglike(y,\mu,\phi) - loglike(y,y,\phi)\right).`

        Parameters
        ----------
        y : array, shape (n_samples,)
            Target values.

        mu : array, shape (n_samples,)
            Predicted mean.
        """
        pass

    def unit_deviance_derivative(self, y, mu):
        r"""Compute the derivative of the unit deviance w.r.t. mu.

        The derivative of the unit deviance is given by
        :math:`\frac{\partial}{\partial\mu}d(y,\mu) = -2\frac{y-\mu}{v(\mu)}`
        with unit variance :math:`v(\mu)`.

        Parameters
        ----------
        y : array, shape (n_samples,)
            Target values.

        mu : array, shape (n_samples,)
            Predicted mean.
        """
        return -2 * (y - mu) / self.unit_variance(mu)

    def deviance(self, y, mu, weights=1):
        r"""Compute the deviance.

        The deviance is a weighted sum of the per sample unit deviances,
        :math:`D = \sum_i s_i \cdot d(y_i, \mu_i)`
        with weights :math:`s_i` and unit deviance :math:`d(y,\mu)`.
        In terms of the log-likelihood it is :math:`D = -2\phi\cdot
        \left(loglike(y,\mu,\frac{phi}{s})
        - loglike(y,y,\frac{phi}{s})\right)`.

        Parameters
        ----------
        y : array, shape (n_samples,)
            Target values.

        mu : array, shape (n_samples,)
            Predicted mean.

        weights : array, shape (n_samples,) (default=1)
            Weights or exposure to which variance is inverse proportional.
        """
        return np.sum(weights * self.unit_deviance(y, mu))

    def deviance_derivative(self, y, mu, weights=1):
        """Compute the derivative of the deviance w.r.t. mu.

        It gives :math:`\\frac{\\partial}{\\partial\\mu} D(y, \\mu; weights)`.

        Parameters
        ----------
        y : array, shape (n_samples,)
            Target values.

        mu : array, shape (n_samples,)
            Predicted mean.

        weights : array, shape (n_samples,) (default=1)
            Weights or exposure to which variance is inverse proportional.
        """
        return weights * self.unit_deviance_derivative(y, mu)

    def starting_mu(self, y, weights=1, ind_weight=0.5):
        """Set starting values for the mean mu.

        These may be good starting points for the (unpenalized) IRLS solver.

        Parameters
        ----------
        y : array, shape (n_samples,)
            Target values.

        weights : array, shape (n_samples,) (default=1)
            Weights or exposure to which variance is inverse proportional.

        ind_weight : float (default=0.5)
            Must be between 0 and 1. Specifies how much weight is given to the
            individual observations instead of the mean of y.
        """
        return ind_weight * y + (1.0 - ind_weight) * np.average(y, weights=weights)

    def _mu_deviance_derivative(self, coef, X, y, weights, link):
        """Compute mu and the derivative of the deviance w.r.t coef."""
        lin_pred = _safe_lin_pred(X, coef)
        mu = link.inverse(lin_pred)
        d1 = link.inverse_derivative(lin_pred)
        temp = d1 * self.deviance_derivative(y, mu, weights)
        if coef.size == X.shape[1] + 1:
            devp = np.concatenate(([temp.sum()], temp @ X))
        else:
            devp = temp @ X  # sampe as X.T @ temp
        return mu, devp

    def _score(self, coef, phi, X, y, weights, link):
        r"""Compute the score function.

        The score function is the derivative of the
        log-likelihood w.r.t. `coef` (:math:`w`).
        It is given by

        .. math:

            \mathbf{score}(\boldsymbol{w})
            = \frac{\partial loglike}{\partial\boldsymbol{w}}
            = \mathbf{X}^T \mathbf{D}
            \boldsymbol{\Sigma}^-1 (\mathbf{y} - \boldsymbol{\mu})\,,

        with :math:`\mathbf{D}=\mathrm{diag}(h'(\eta_1),\ldots)` and
        :math:`\boldsymbol{\Sigma}=\mathrm{diag}(\mathbf{V}[y_1],\ldots)`.
        Note: The derivative of the deviance w.r.t. coef equals -2 * score.
        """
        lin_pred = _safe_lin_pred(X, coef)
        mu = link.inverse(lin_pred)
        sigma_inv = 1 / self.variance(mu, phi=phi, weights=weights)
        d = link.inverse_derivative(lin_pred)
        temp = sigma_inv * d * (y - mu)
        if coef.size == X.shape[1] + 1:
            score = np.concatenate(([temp.sum()], temp @ X))
        else:
            score = temp @ X  # sampe as X.T @ temp
        return score

    def _fisher_matrix(self, coef, phi, X, weights, link):
        r"""Compute the Fisher information matrix.

        The Fisher information matrix, also known as expected information
        matrix is given by

        .. math:

            \mathbf{F}(\boldsymbol{w}) =
            \mathrm{E}\left[-\frac{\partial\mathbf{score}}{\partial
            \boldsymbol{w}} \right]
            = \mathrm{E}\left[
            -\frac{\partial^2 loglike}{\partial\boldsymbol{w}
            \partial\boldsymbol{w}^T}\right]
            = \mathbf{X}^T W \mathbf{X} \,,

        with :math:`\mathbf{W} = \mathbf{D}^2 \boldsymbol{\Sigma}^{-1}`,
        see func:`_score`.
        """
        lin_pred = _safe_lin_pred(X, coef)
        mu = link.inverse(lin_pred)
        sigma_inv = 1 / self.variance(mu, phi=phi, weights=weights)
        d = link.inverse_derivative(lin_pred)
        d2_sigma_inv = sigma_inv * d * d
        intercept = coef.size == X.shape[1] + 1
        fisher_matrix = _safe_sandwich_dot(X, d2_sigma_inv, intercept=intercept)
        return fisher_matrix

    def _observed_information(self, coef, phi, X, y, weights, link):
        r"""Compute the observed information matrix.

        The observed information matrix, also known as the negative of
        the Hessian matrix of the log-likelihood, is given by

        .. math:

            \mathbf{H}(\boldsymbol{w}) =
            -\frac{\partial^2 loglike}{\partial\boldsymbol{w}
            \partial\boldsymbol{w}^T}
            = \mathbf{X}^T \left[
            - \mathbf{D}' \mathbf{R}
            + \mathbf{D}^2 \mathbf{V} \mathbf{R}
            + \mathbf{D}^2
            \right] \boldsymbol{\Sigma}^{-1} \mathbf{X} \,,

        with :math:`\mathbf{R} = \mathrm{diag}(y_i - \mu_i)`,
        :math:`\mathbf{V} = \mathrm{diag}\left(\frac{v'(\mu_i)}{
        v(\mu_i)}
        \right)`,
        see :func:`score_` function and :func:`_fisher_matrix`.
        """
        lin_pred = _safe_lin_pred(X, coef)
        mu = link.inverse(lin_pred)
        sigma_inv = 1 / self.variance(mu, phi=phi, weights=weights)
        dp = link.inverse_derivative2(lin_pred)
        d2 = link.inverse_derivative(lin_pred) ** 2
        v = self.unit_variance_derivative(mu) / self.unit_variance(mu)
        r = y - mu
        temp = sigma_inv * (-dp * r + d2 * v * r + d2)
        intercept = coef.size == X.shape[1] + 1
        observed_information = _safe_sandwich_dot(X, temp, intercept=intercept)
        return observed_information

    def _eta_mu_score_fisher(self, coef, phi, X, y, weights, link, diag_fisher=False):
        """Compute linear predictor, mean, score function and fisher matrix.

        It calculates the linear predictor, the mean, score function
        (derivative of log-likelihood) and Fisher information matrix
        all in one go as function of `coef` (:math:`w`) and the data.

        Parameters
        ----------
        diag_fisher : boolean, optional (default=False)
            If ``True``, returns only an array d such that
            fisher = X.T @ np.diag(d) @ X.

        Returns
        -------
        (eta, mu, score, fisher) : tuple with 4 elements
            The 4 elements are:

            * eta: ndarray, shape (X.shape[0],)
            * mu: ndarray, shape (X.shape[0],)
            * score: ndarray, shape (X.shape[0],)
            * fisher:

                * If diag_fisher is ``False``, the full fisher matrix,
                  an array of shape (X.shape[1], X.shape[1])
                * If diag_fisher is ``True`, an array of shape (X.shape[0])
        """
        intercept = coef.size == X.shape[1] + 1
        # eta = linear predictor
        eta = _safe_lin_pred(X, coef)
        mu = link.inverse(eta)

        # FOR TWEEDIE: sigma_inv = weights / (mu ** p) during optimization bc phi = 1
        sigma_inv = 1.0 / self.variance(mu, phi=phi, weights=weights)
        d1 = link.inverse_derivative(eta)  # = h'(eta)
        # Alternatively:
        # h'(eta) = h'(g(mu)) = 1/g'(mu), note that h is inverse of g
        # d1 = 1./link.derivative(mu)
        d1_sigma_inv = d1 * sigma_inv
        temp = d1_sigma_inv * (y - mu)
        if intercept:
            score = np.concatenate(([temp.sum()], temp @ X))
        else:
            score = temp @ X

        d2_sigma_inv = d1 * d1_sigma_inv
        if diag_fisher:
            fisher_matrix = d2_sigma_inv
        else:
            fisher_matrix = _safe_sandwich_dot(X, d2_sigma_inv, intercept=intercept)
        return eta, mu, score, fisher_matrix


class TweedieDistribution(ExponentialDispersionModel):
    r"""A class for the Tweedie distribution.

    A Tweedie distribution with mean :math:`\mu=\mathrm{E}[Y]` is uniquely
    defined by it's mean-variance relationship
    :math:`\mathrm{Var}[Y] \propto \mu^power`.

    Special cases are:

    ===== ================
    Power Distribution
    ===== ================
    0     Normal
    1     Poisson
    (1,2) Compound Poisson
    2     Gamma
    3     Inverse Gaussian

    Parameters
    ----------
    power : float (default=0)
            The variance power of the `unit_variance`
            :math:`v(\mu) = \mu^{power}`.
            For ``0<power<1``, no distribution exists.
    """

    def __init__(self, power=0):
        # validate power and set _upper_bound, _include_upper_bound attrs
        self.power = power

    @property
    def power(self):
        return self._power

    @power.setter
    def power(self, power):
        if not isinstance(power, numbers.Real):
            raise TypeError("power must be a real number, input was {}".format(power))

        self._upper_bound = np.Inf
        self._include_upper_bound = False
        if power < 0:
            # Extreme Stable
            self._lower_bound = -np.Inf
            self._include_lower_bound = False
        elif power == 0:
            # NormalDistribution
            self._lower_bound = -np.Inf
            self._include_lower_bound = False
        elif (power > 0) and (power < 1):
            raise ValueError("For 0<power<1, no distribution exists.")
        elif power == 1:
            # PoissonDistribution
            self._lower_bound = 0
            self._include_lower_bound = True
        elif (power > 1) and (power < 2):
            # Compound Poisson
            self._lower_bound = 0
            self._include_lower_bound = True
        elif power == 2:
            # GammaDistribution
            self._lower_bound = 0
            self._include_lower_bound = False
        elif (power > 2) and (power < 3):
            # Positive Stable
            self._lower_bound = 0
            self._include_lower_bound = False
        elif power == 3:
            # InverseGaussianDistribution
            self._lower_bound = 0
            self._include_lower_bound = False
        elif power > 3:
            # Positive Stable
            self._lower_bound = 0
            self._include_lower_bound = False
        else:  # pragma: no cover
            # this branch should be unreachable.
            raise ValueError

        self._power = power

    def unit_variance(self, mu):
        """Compute the unit variance of a Tweedie distribution v(mu)=mu**power.

        Parameters
        ----------
        mu : array, shape (n_samples,)
            Predicted mean.
        """
        p = self.power  # noqa: F841
        return numexpr.evaluate("mu ** p")

    def unit_variance_derivative(self, mu):
        """Compute the derivative of the unit variance of a Tweedie
        distribution v(mu)=power*mu**(power-1).

        Parameters
        ----------
        mu : array, shape (n_samples,)
            Predicted mean.
        """
        p = self.power  # noqa: F841
        return numexpr.evaluate("p * mu ** (p - 1)")

    def unit_deviance(self, y, mu):
        p = self.power
        if p == 0:
            # NormalDistribution
            return (y - mu) ** 2
        if p == 1:
            # PoissonDistribution
            # 2 * (y*log(y/mu) - y + mu), with y*log(y/mu)=0 if y=0
            return 2 * (special.xlogy(y, y / mu) - y + mu)
        elif p == 2:
            # GammaDistribution
            return 2 * (np.log(mu / y) + y / mu - 1)
        else:
            # return 2 * (np.maximum(y,0)**(2-p)/((1-p)*(2-p))
            #    - y*mu**(1-p)/(1-p) + mu**(2-p)/(2-p))
            return 2 * (
                np.power(np.maximum(y, 0), 2 - p) / ((1 - p) * (2 - p))
                - y * np.power(mu, 1 - p) / (1 - p)
                + np.power(mu, 2 - p) / (2 - p)
            )


class NormalDistribution(TweedieDistribution):
    """Class for the Normal (aka Gaussian) distribution"""

    def __init__(self):
        super(NormalDistribution, self).__init__(power=0)


class PoissonDistribution(TweedieDistribution):
    """Class for the scaled Poisson distribution"""

    def __init__(self):
        super(PoissonDistribution, self).__init__(power=1)


class GammaDistribution(TweedieDistribution):
    """Class for the Gamma distribution"""

    def __init__(self):
        super(GammaDistribution, self).__init__(power=2)


class InverseGaussianDistribution(TweedieDistribution):
    """Class for the scaled InverseGaussianDistribution distribution"""

    def __init__(self):
        super(InverseGaussianDistribution, self).__init__(power=3)


class GeneralizedHyperbolicSecant(ExponentialDispersionModel):
    """A class for the Generalized Hyperbolic Secant (GHS) distribution.

    The GHS distribution is for targets y in (-inf, inf).
    """

    def __init__(self):
        self._lower_bound = -np.Inf
        self._upper_bound = np.Inf
        self._include_lower_bound = False
        self._include_upper_bound = False

    def unit_variance(self, mu):
        return 1 + mu ** 2

    def unit_variance_derivative(self, mu):
        return 2 * mu

    def unit_deviance(self, y, mu):
        return 2 * y * (np.arctan(y) - np.arctan(mu)) + np.log(
            (1 + mu ** 2) / (1 + y ** 2)
        )


class BinomialDistribution(ExponentialDispersionModel):
    """A class for the Binomial distribution.

    The Binomial distribution is for targets y in [0, 1].
    """

    def __init__(self):
        self._lower_bound = 0
        self._upper_bound = 1
        self._include_lower_bound = True
        self._include_upper_bound = True

    def unit_variance(self, mu):
        return mu * (1 - mu)

    def unit_variance_derivative(self, mu):
        return 1 - 2 * mu

    def unit_deviance(self, y, mu):
        return 2 * (special.xlogy(y, y / mu) + special.xlogy(1 - y, (1 - y) / (1 - mu)))


def _irls_step(X, W, P2, z, fit_intercept=True):
    """Compute one step in iteratively reweighted least squares.

    Solve A w = b for w with
    A = (X' W X + P2)
    b = X' W z
    z = eta + D^-1 (y-mu)

    See also fit method of :class:`GeneralizedLinearRegressor`.

    Parameters
    ----------
    X : {ndarray, sparse matrix}, shape (n_samples, n_features)
        Training data (with intercept included if present)

    W : ndarray, shape (n_samples,)

    P2 : {ndarray, sparse matrix}, shape (n_features, n_features)
        The L2-penalty matrix or vector (=diagonal matrix)

    z : ndarray, shape (n_samples,)
        Working observations

    fit_intercept : boolean, optional (default=True)

    Returns
    -------
    coef : ndarray, shape (c,)
        If fit_intercept=False, shape c=X.shape[1].
        If fit_intercept=True, then c=X.shapee[1] + 1.
    """
    # Note: solve vs least squares, what is more appropriate?
    #       scipy.linalg.solve seems faster, but scipy.linalg.lstsq
    #       is more robust.
    # Note: X.T @ W @ X is not sparse, even when X is sparse.
    #      Sparse solver would splinalg.spsolve(A, b) or splinalg.lsmr(A, b)
    if fit_intercept:
        Wz = W * z
        if sparse.issparse(X):
            b = np.concatenate(([Wz.sum()], X.transpose() @ Wz))
        else:
            b = np.concatenate(([Wz.sum()], X.T @ Wz))
        A = _safe_sandwich_dot(X, W, intercept=fit_intercept)
        if P2.ndim == 1:
            idx = np.arange(start=1, stop=A.shape[0])
            A[(idx, idx)] += P2  # add to diag elements without intercept
        elif sparse.issparse(P2):
            A[1:, 1:] += P2.toarray()
        else:
            A[1:, 1:] += P2
    else:
        if sparse.issparse(X):
            XtW = X.transpose().multiply(W)
            # for older versions of numpy and scipy, A may be a np.matrix
            A = _safe_toarray(XtW @ X)
        else:
            XtW = X.T * W
            A = XtW @ X
        b = XtW @ z
        if P2.ndim == 1:
            A[np.diag_indices_from(A)] += P2
        elif sparse.issparse(P2):
            A += P2.toarray()
        else:
            A += P2

    coef, *_ = linalg.lstsq(A, b, overwrite_a=True, overwrite_b=True)
    return coef


def _irls_solver(
    coef,
    X,
    y: np.ndarray,
    weights: np.ndarray,
    P2: Union[np.ndarray, sparse.spmatrix],
    fit_intercept: bool,
    family: ExponentialDispersionModel,
    link: Link,
    max_iter: int,
    tol: float,
):
    """Solve GLM with L2 penalty by IRLS algorithm.

    Note: If X is sparse, P2 must also be sparse.
    """
    # Solve Newton-Raphson (1): Obj'' (w - w_old) = -Obj'
    #   Obj = objective function = 1/2 Dev + l2/2 w P2 w
    #   Dev = deviance, s = normalized weights, variance V(mu) but phi=1
    #   D   = link.inverse_derivative(eta) = diag_matrix(h'(X w))
    #   D2  = link.inverse_derivative(eta)^2 = D^2
    #   W   = D2/V(mu)
    #   l2  = alpha * (1 - l1_ratio)
    #   Obj' = d(Obj)/d(w) = 1/2 Dev' + l2 P2 w
    #        = -X' D (y-mu)/V(mu) + l2 P2 w
    #   Obj''= d2(Obj)/d(w)d(w') = Hessian = -X'(...) X + l2 P2
    #   Use Fisher matrix instead of full info matrix -X'(...) X,
    #    i.e. E[Dev''] with E[y-mu]=0:
    #   Obj'' ~ X' W X + l2 P2
    # (1): w = (X' W X + l2 P2)^-1 X' W z,
    #      with z = eta + D^-1 (y-mu)
    # Note: P2 must be symmetrized
    # Note: ' denotes derivative, but also transpose for matrices

    eta = _safe_lin_pred(X, coef)
    mu = link.inverse(eta)
    # D = h'(eta)
    hp = link.inverse_derivative(eta)
    V = family.variance(mu, phi=1, weights=weights)

    converged = False
    n_iter = 0
    while n_iter < max_iter:
        n_iter += 1
        # coef_old not used so far.
        # coef_old = coef
        # working weights W, in principle a diagonal matrix
        # therefore here just as 1d array
        W = hp ** 2 / V
        # working observations
        z = eta + (y - mu) / hp
        # solve A*coef = b
        # A = X' W X + P2, b = X' W z
        coef = _irls_step(X, W, P2, z, fit_intercept=fit_intercept)
        # updated linear predictor
        # do it here for updated values for tolerance
        eta = _safe_lin_pred(X, coef)
        mu = link.inverse(eta)
        hp = link.inverse_derivative(eta)
        V = family.variance(mu, phi=1, weights=weights)

        # which tolerance? |coef - coef_old| or gradient?
        # use gradient for compliance with lbfgs
        # gradient = -X' D (y-mu)/V(mu) + l2 P2 w
        temp = hp * (y - mu) / V
        if sparse.issparse(X):
            gradient = -(X.transpose() @ temp)
        else:
            gradient = -(X.T @ temp)
        idx = 1 if fit_intercept else 0  # offset if coef[0] is intercept
        if P2.ndim == 1:
            gradient += P2 * coef[idx:]
        else:
            gradient += P2 @ coef[idx:]
        if fit_intercept:
            gradient = np.concatenate(([-temp.sum()], gradient))
        if np.max(np.abs(gradient)) <= tol:
            converged = True
            break

    if not converged:
        warnings.warn(
            "irls failed to converge. Increase the number "
            "of iterations (currently {})".format(max_iter),
            ConvergenceWarning,
        )

    return coef, n_iter


def _cd_cycle(
    d,
    X,
    coef,
    score,
    fisher,
    P1,
    P2,
    n_cycles,
    inner_tol,
    max_inner_iter=1000,
    selection="cyclic",
    random_state=None,
    diag_fisher=False,
):
    """Compute inner loop of coordinate descent, i.e. cycles through features.

    Minimization of 1-d subproblems::

        min_z q(d+z*e_j) - q(d)
        = min_z A_j z + 1/2 B_jj z^2 + ||P1_j (w_j+d_j+z)||_1

    A = f'(w) + d*H(w) + (w+d)*P2
    B = H+P2
    Note: f'=-score and H=fisher are updated at the end of outer iteration.
    """
    # TODO: use sparsity (coefficient already 0 due to L1 penalty)
    #       => active set of features for featurelist, see paper
    #          of Improved GLMNET or Gap Safe Screening Rules
    #          https://arxiv.org/abs/1611.05780
    n_samples, n_features = X.shape
    intercept = coef.size == X.shape[1] + 1
    idx = 1 if intercept else 0  # offset if coef[0] is intercept
    # ES: This is weird. Should this be B = fisher.copy()? Why would you do this?
    B = fisher
    if P2.ndim == 1:
        coef_P2 = coef[idx:] * P2
        if not diag_fisher:
            idiag = np.arange(start=idx, stop=B.shape[0])
            # B[np.diag_indices_from(B)] += P2
            B[(idiag, idiag)] += P2
    else:
        coef_P2 = coef[idx:] @ P2
        if not diag_fisher:
            if sparse.issparse(P2):
                B[idx:, idx:] += P2.toarray()
            else:
                B[idx:, idx:] += P2
    A = -score
    A[idx:] += coef_P2
    # A += d @ (H+P2) but so far d=0
    # inner loop
    for inner_iter in range(1, max_inner_iter + 1):
        inner_iter += 1
        n_cycles += 1
        # cycle through features, update intercept separately at the end
        if selection == "random":
            featurelist = random_state.permutation(n_features)
        else:
            featurelist = np.arange(n_features)
        for j in featurelist:
            # minimize_z: a z + 1/2 b z^2 + c |d+z|
            # a = A_j
            # b = B_jj > 0
            # c = |P1_j| = P1_j > 0, see 1.3
            # d = w_j + d_j
            # cf. https://arxiv.org/abs/0708.1485 Eqs. (3) - (4)
            # with beta = z+d, beta_hat = d-a/b and gamma = c/b
            # z = 1/b * S(bd-a,c) - d
            # S(a,b) = sign(a) max(|a|-b, 0) soft thresholding
            jdx = j + idx  # index for arrays containing entries for intercept
            a = A[jdx]
            if diag_fisher:
                # Note: fisher is ndarray of shape (n_samples,) => no idx
                # Calculate Bj = B[j, :] = B[:, j] as it is needed later anyway
                Bj = np.zeros_like(A)
                if intercept:
                    Bj[0] = fisher.sum()

                x_j = np.squeeze(np.array(X.getcol(j).toarray()))
                Bj[idx:] = _safe_toarray((fisher * x_j) @ X).ravel()

                if P2.ndim == 1:
                    Bj[idx:] += P2[j]
                else:
                    if sparse.issparse(P2):
                        # slice columns as P2 is csc
                        Bj[idx:] += P2[:, j].toarray().ravel()
                    else:
                        Bj[idx:] += P2[:, j]
                b = Bj[jdx]
            else:
                b = B[jdx, jdx]

            # those ten lines are what it is all about
            if b <= 0:
                z = 0
            elif P1[j] == 0:
                z = -a / b
            elif a + P1[j] < b * (coef[jdx] + d[jdx]):
                z = -(a + P1[j]) / b
            elif a - P1[j] > b * (coef[jdx] + d[jdx]):
                z = -(a - P1[j]) / b
            else:
                z = -(coef[jdx] + d[jdx])

            # update direction d
            d[jdx] += z
            # update A because d_j is now d_j+z
            # A = f'(w) + d*H(w) + (w+d)*P2
            # => A += (H+P2)*e_j z = B_j * z
            # Note: B is symmetric B = B.transpose
            if diag_fisher:
                # Bj = B[:, j] calculated above, still valid
                A += Bj * z
            else:
                # B is symmetric, C- or F-contiguous, but never sparse
                if B.flags["F_CONTIGUOUS"]:
                    # slice columns like for sparse csc
                    A += B[:, jdx] * z
                else:  # B.flags['C_CONTIGUOUS'] might be true
                    # slice rows
                    A += B[jdx, :] * z
            # end of cycle over features
        # update intercept
        if intercept:
            if diag_fisher:
                Bj = np.zeros_like(A)
                Bj[0] = fisher.sum()
                Bj[1:] = fisher @ X
                b = Bj[0]
            else:
                b = B[0, 0]
            z = 0 if b <= 0 else -A[0] / b
            d[0] += z
            if diag_fisher:
                A += Bj * z
            else:
                if B.flags["F_CONTIGUOUS"]:
                    A += B[:, 0] * z
                else:
                    A += B[0, :] * z
        # end of complete cycle
        # stopping criterion for inner loop
        # sum_i(|minimum of norm of subgrad of q(d)_i|)
        # subgrad q(d) = A + subgrad ||P1*(w+d)||_1
        mn_subgrad = _min_norm_sugrad(coef=coef + d, grad=A, P2=None, P1=P1)
        mn_subgrad = linalg.norm(mn_subgrad, ord=1)
        if mn_subgrad <= inner_tol:
            if inner_iter == 1:
                inner_tol = inner_tol / 4.0
            break
        # end of inner loop
    return d, coef_P2, n_cycles, inner_tol


def _cd_solver(
    coef,
    X,
    y: np.ndarray,
    weights: np.ndarray,
    P1: Union[np.ndarray, sparse.spmatrix],
    P2: Union[np.ndarray, sparse.spmatrix],
    fit_intercept: bool,
    family: ExponentialDispersionModel,
    link: Link,
    max_iter: int = 100,
    max_inner_iter: int = 1000,
    tol: float = 1e-4,
    selection="cyclic ",
    random_state=None,
    diag_fisher=False,
) -> Tuple[np.ndarray, int, int, List[List]]:
    """Solve GLM with L1 and L2 penalty by coordinate descent algorithm.

    The objective being minimized in the coefficients w=coef is::

        F = f + g, f(w) = 1/2 deviance, g = 1/2 w*P2*w + ||P1*w||_1

    An Improved GLMNET for L1-regularized Logistic Regression:

    1. Find optimal descent direction d by minimizing
       min_d F(w+d) = min_d F(w+d) - F(w)
    2. Quadratic approximation of F(w+d)-F(w) = q(d):
       using f(w+d) = f(w) + f'(w)*d + 1/2 d*H(w)*d + O(d^3) gives:
       q(d) = (f'(w) + w*P2)*d + 1/2 d*(H(w)+P2)*d
       + ||P1*(w+d)||_1 - ||P1*w||_1
       Then minimize q(d): min_d q(d)
    3. Coordinate descent by updating coordinate j (d -> d+z*e_j):
       min_z q(d+z*e_j)
       = min_z q(d+z*e_j) - q(d)
       = min_z A_j z + 1/2 B_jj z^2
               + ||P1_j (w_j+d_j+z)||_1 - ||P1_j (w_j+d_j)||_1
       A = f'(w) + d*H(w) + (w+d)*P2
       B = H + P2

    Repeat steps 1-3 until convergence.
    Note: Use Fisher matrix instead of Hessian for H.
    Note: f' = -score, H = Fisher matrix

    Parameters
    ----------
    coef : ndarray, shape (c,)
        If fit_intercept=False, shape c=X.shape[1].
        If fit_intercept=True, then c=X.shape[1] + 1.

    X : {ndarray, csc sparse matrix}, shape (n_samples, n_features)
        Training data (with intercept included if present). If not sparse,
        pass directly as Fortran-contiguous data to avoid
        unnecessary memory duplication.

    y : ndarray, shape (n_samples,)
        Target values.

    weights: ndarray, shape (n_samples,)
        Sample weights with which the deviance is weighted. The weights must
        bee normalized and sum to 1.

    P1 : {ndarray}, shape (n_features,)
        The L1-penalty vector (=diagonal matrix)

    P2 : {ndarray, csc sparse matrix}, shape (n_features, n_features)
        The L2-penalty matrix or vector (=diagonal matrix). If a matrix is
        passed, it must be symmetric. If X is sparse, P2 must also be sparse.

    fit_intercept : boolean, optional (default=True)
        Specifies if a constant (a.k.a. bias or intercept) should be
        added to the linear predictor (X*coef+intercept).

    family : ExponentialDispersionModel

    link : Link

    max_iter : int, optional (default=100)
        Maximum numer of outer (Newton) iterations.

    max_inner_iter : int, optional (default=1000)
        Maximum number of iterations in each inner loop, i.e. max number of
        cycles over all features per inner loop.

    tol : float, optional (default=1e-4)
        Convergence criterion is
        sum_i(|minimum of norm of subgrad of objective_i|)<=tol.

    selection : str, optional (default='cyclic')
        If 'random', randomly chose features in inner loop.

    random_state : {int, RandomState instance, None}, optional (default=None)

    diag_fisher : boolean, optional (default=False)
        ``False`` calculates full fisher matrix, ``True`` only diagonal matrix
        s.t. fisher = X.T @ diag @ X. This saves storage but needs more
        matrix-vector multiplications.


    Returns
    -------
    coef : ndarray, shape (c,)
        If fit_intercept=False, shape c=X.shape[1].
        If fit_intercept=True, then c=X.shape[1] + 1.

    n_iter : number of outer iterations = newton iterations

    n_cycles : number of cycles over features

    References
    ----------
    Guo-Xun Yuan, Chia-Hua Ho, Chih-Jen Lin
    An Improved GLMNET for L1-regularized Logistic Regression,
    Journal of Machine Learning Research 13 (2012) 1999-2030
    https://www.csie.ntu.edu.tw/~cjlin/papers/l1_glmnet/long-glmnet.pdf
    """
    if P2.ndim == 2:
        P2 = check_array(P2, "csc", dtype=[np.float64, np.float32])

    if sparse.issparse(X):
        if not sparse.isspmatrix_csc(P2):
            raise ValueError(
                "If X is sparse, P2 must also be sparse csc"
                "format. Got P2 not sparse."
            )

    random_state = check_random_state(random_state)
    # Note: we already set P2 = l2*P2, P1 = l1*P1
    # Note: we already symmetrized P2 = 1/2 (P2 + P2')
    n_iter = 0  # number of outer iterations
    n_cycles = 0  # number of (complete) cycles over features
    converged = False
    idx = 1 if fit_intercept else 0  # offset if coef[0] is intercept
    # line search parameters
    (beta, sigma) = (0.5, 0.01)
    # some precalculations
    # Note: For diag_fisher=False, fisher = X.T @ fisher @ X and fisher is a
    #       1d array representing a diagonal matrix.
    iteration_start = time.time()
    eta, mu, score, fisher = family._eta_mu_score_fisher(
        coef=coef, phi=1, X=X, y=y, weights=weights, link=link, diag_fisher=diag_fisher
    )
    # set up space for search direction d for inner loop
    d = np.zeros_like(coef)

    # minimum subgradient norm
    def calc_mn_subgrad_norm():
        return linalg.norm(
            _min_norm_sugrad(coef=coef, grad=-score, P2=P2, P1=P1), ord=1
        )

    # the ratio of inner _cd_cycle tolerance to the minimum subgradient norm
    # This wasn't explored in the newGLMNET paper linked above.
    # That paper essentially uses inner_tol_ratio = 1.0, but using a slightly
    # lower value is much faster.
    # By comparison, the original GLMNET paper uses inner_tol = tol.
    # So, inner_tol_ratio < 1 is sort of a compromise between the two papers.
    # The value should probably be between 0.01 and 0.5. 0.1 works well for many problems
    inner_tol_ratio = 0.1

    def calc_inner_tol(mn_subgrad_norm):
        # Another potential rule limits the inner tol to be no smaller than tol
        # return max(mn_subgrad_norm * inner_tol_ratio, tol)
        return mn_subgrad_norm * inner_tol_ratio

    # initial stopping tolerance of inner loop
    # use L1-norm of minimum of norm of subgradient of F
    inner_tol = calc_inner_tol(calc_mn_subgrad_norm())

    Fw = None

    diagnostics = []
    # outer loop
    while n_iter < max_iter:
        n_iter += 1
        # initialize search direction d (to be optimized) with zero
        d.fill(0)
        # inner loop = _cd_cycle
        d, coef_P2, n_cycles, inner_tol = _cd_cycle(
            d,
            X,
            coef,
            score,
            fisher,
            P1,
            P2,
            n_cycles,
            inner_tol,
            max_inner_iter=max_inner_iter,
            selection=selection,
            random_state=random_state,
            diag_fisher=diag_fisher,
        )

        # line search by sequence beta^k, k=0, 1, ..
        # F(w + lambda d) - F(w) <= lambda * bound
        # bound = sigma * (f'(w)*d + w*P2*d
        #                  +||P1 (w+d)||_1 - ||P1 w||_1)
        P1w_1 = linalg.norm(P1 * coef[idx:], ord=1)
        P1wd_1 = linalg.norm(P1 * (coef + d)[idx:], ord=1)
        # Note: coef_P2 already calculated and still valid
        bound = sigma * (-(score @ d) + coef_P2 @ d[idx:] + P1wd_1 - P1w_1)

        # In the first iteration, we must compute Fw explicitly.
        # In later iterations, we just use Fwd from the previous iteration
        # as set after the line search loop below.
        if Fw is None:
            Fw = (
                0.5 * family.deviance(y, mu, weights)
                + 0.5 * (coef_P2 @ coef[idx:])
                + P1w_1
            )

        la = 1.0 / beta

        # TODO: if we keep track of X_dot_coef, we can add this to avoid a
        # _safe_lin_pred in _eta_mu_score_fisher every loop
        X_dot_d = _safe_lin_pred(X, d)

        # Try progressively shorter line search steps.
        for k in range(20):
            la *= beta  # starts with la=1
            coef_wd = coef + la * d

            # The simple version of the next line is:
            # mu_wd = link.inverse(_safe_lin_pred(X, coef_wd))
            # but because coef_wd can be factored as
            # coef_wd = coef + la * d
            # we can rewrite to only perform one dot product with the data
            # matrix per loop which is substantially faster
            mu_wd = link.inverse(eta + la * X_dot_d)

            # TODO - optimize: for Tweedie that isn't one of the special cases
            # (gaussian, poisson, gamma), family.deviance is quite slow! Can we
            # fix that somehow?
            Fwd = 0.5 * family.deviance(y, mu_wd, weights) + linalg.norm(
                P1 * coef_wd[idx:], ord=1
            )
            if P2.ndim == 1:
                Fwd += 0.5 * ((coef_wd[idx:] * P2) @ coef_wd[idx:])
            else:
                Fwd += 0.5 * (coef_wd[idx:] @ (P2 @ coef_wd[idx:]))
            if Fwd - Fw <= sigma * la * bound:
                break

        # Fw in the next iteration will be equal to Fwd this iteration.
        Fw = Fwd

        # update coefficients
        coef += la * d

        iteration_runtime = time.time() - iteration_start
        diagnostics.append([inner_tol, n_iter, n_cycles, iteration_runtime, coef[0]])
        iteration_start = time.time()

        # calculate eta, mu, score, Fisher matrix for next iteration
        eta, mu, score, fisher = family._eta_mu_score_fisher(
            coef=coef,
            phi=1,
            X=X,
            y=y,
            weights=weights,
            link=link,
            diag_fisher=diag_fisher,
        )

        # stopping criterion for outer loop
        # sum_i(|minimum-norm of subgrad of F(w)_i|)
        # fp_wP2 = f'(w) + w*P2
        # Note: eta, mu and score are already updated
        # this also updates the inner tolerance for the next loop!
        mn_subgrad_norm = calc_mn_subgrad_norm()
        if mn_subgrad_norm <= tol:
            converged = True
            break

        inner_tol = calc_inner_tol(mn_subgrad_norm)
        # end of outer loop

    if not converged:
        warnings.warn(
            "Coordinate descent failed to converge. Increase"
            " the maximum number of iterations max_iter"
            " (currently {})".format(max_iter),
            ConvergenceWarning,
        )
    return coef, n_iter, n_cycles, diagnostics


def get_family(
    family: Union[str, ExponentialDispersionModel]
) -> ExponentialDispersionModel:
    if isinstance(family, ExponentialDispersionModel):
        return family
    name_to_dist = {
        "normal": NormalDistribution,
        "poisson": PoissonDistribution,
        "gamma": GammaDistribution,
        "inverse.gaussian": InverseGaussianDistribution,
        "binomial": BinomialDistribution,
    }
    try:
        return name_to_dist[family]()
    except KeyError:
        raise ValueError(
            "The family must be an instance of class"
            " ExponentialDispersionModel or an element of"
            " ['normal', 'poisson', 'gamma', 'inverse.gaussian', "
            "'binomial']; got (family={})".format(family)
        )


def get_link(link: Union[str, Link], family: ExponentialDispersionModel) -> Link:
    """
    For the Tweedie distribution, this code follows actuarial best practices regarding
    link functions. Note that these links are sometimes non-canonical:
        - Identity for normal (p=0)
        - No convention for p < 0, so let's leave it as identity
        - Log otherwise
    """
    if isinstance(link, Link):
        return link
    if link == "auto":
        if isinstance(family, TweedieDistribution):
            # This code
            if family.power <= 0:
                return IdentityLink()
            if family.power < 1:
                # TODO: move more detailed error here
                raise ValueError("No distribution")
            return LogLink()
        if isinstance(family, GeneralizedHyperbolicSecant):
            return IdentityLink()
        if isinstance(family, BinomialDistribution):
            return LogitLink()
        raise ValueError(
            """No default link known for the specified distribution family. Please
            set link manually, i.e. not to 'auto';
            got (link='auto', family={})""".format(
                family.__class__.__name__
            )
        )
    if link == "identity":
        return IdentityLink()
    if link == "log":
        return LogLink()
    if link == "logit":
        return LogitLink()
    raise ValueError(
        """The link must be an instance of class Link or an element of
        ['auto', 'identity', 'log', 'logit']; got (link={})""".format(
            link
        )
    )


def setup_penalties(
    P1: Union[str, np.ndarray],
    P2: Union[str, np.ndarray],
    X: Union[np.ndarray, sparse.spmatrix],
    _stype,
    _dtype,
    alpha: float,
    l1_ratio: float,
) -> Tuple[np.ndarray, Union[np.ndarray, sparse.spmatrix]]:
    n_features = X.shape[1]
    if isinstance(P1, str) and P1 == "identity":
        P1 = np.ones(n_features)
    else:
        P1 = np.atleast_1d(P1)
        try:
            P1 = P1.astype(np.float64, casting="safe", copy=False)
        except TypeError:
            raise TypeError(
                "The given P1 cannot be converted to a numeric"
                "array; got (P1.dtype={}).".format(P1.dtype)
            )
        if (P1.ndim != 1) or (P1.shape[0] != n_features):
            raise ValueError(
                "P1 must be either 'identity' or a 1d array "
                "with the length of X.shape[1]; "
                "got (P1.shape[0]={}), "
                "needed (X.shape[1]={}).".format(P1.shape[0], n_features)
            )
    # If X is sparse, make P2 sparse, too.
    if isinstance(P2, str) and P2 == "identity":
        if sparse.issparse(X):
            P2 = (
                sparse.dia_matrix(
                    (np.ones(n_features), 0), shape=(n_features, n_features)
                )
            ).tocsc()
        else:
            P2 = np.ones(n_features)
    else:
        P2 = check_array(
            P2, copy=True, accept_sparse=_stype, dtype=_dtype, ensure_2d=False
        )
        if P2.ndim == 1:
            P2 = np.asarray(P2)
            if P2.shape[0] != n_features:
                raise ValueError(
                    "P2 should be a 1d array of shape "
                    "(n_features,) with "
                    "n_features=X.shape[1]; "
                    "got (P2.shape=({},)), needed ({},)".format(P2.shape[0], X.shape[1])
                )
            if sparse.issparse(X):
                P2 = (
                    sparse.dia_matrix((P2, 0), shape=(n_features, n_features))
                ).tocsc()
        elif P2.ndim == 2 and P2.shape[0] == P2.shape[1] and P2.shape[0] == X.shape[1]:
            if sparse.issparse(X):
                P2 = sparse.csc_matrix(P2)
        else:
            raise ValueError(
                "P2 must be either None or an array of shape "
                "(n_features, n_features) with "
                "n_features=X.shape[1]; "
                "got (P2.shape=({0}, {1})), needed ({2}, {2})".format(
                    P2.shape[0], P2.shape[1], X.shape[1]
                )
            )

    l1 = alpha * l1_ratio
    l2 = alpha * (1 - l1_ratio)
    # P1 and P2 are now for sure copies
    P1 = l1 * P1
    P2 = l2 * P2
    # one only ever needs the symmetrized L2 penalty matrix 1/2 (P2 + P2')
    # reason: w' P2 w = (w' P2 w)', i.e. it is symmetric
    if P2.ndim == 2:
        if sparse.issparse(P2):
            if sparse.isspmatrix_csc(P2):
                P2 = 0.5 * (P2 + P2.transpose()).tocsc()
            else:
                P2 = 0.5 * (P2 + P2.transpose()).tocsr()
        else:
            P2 = 0.5 * (P2 + P2.T)
    return P1, P2


def initialize_start_params(
    start_params: Union[str, np.ndarray], n_cols: int, fit_intercept: bool, _dtype
) -> np.ndarray:
    if isinstance(start_params, str):
        if start_params not in ["guess", "zero"]:
            raise ValueError(
                "The argument start_params must be 'guess', "
                "'zero' or an array of correct length; "
                "got(start_params={})".format(start_params)
            )
    else:
        start_params = check_array(
            start_params,
            accept_sparse=False,
            force_all_finite=True,
            ensure_2d=False,
            dtype=_dtype,
            copy=True,
        )
        if (start_params.shape[0] != n_cols + fit_intercept) or (
            start_params.ndim != 1
        ):
            raise ValueError(
                "Start values for parameters must have the"
                "right length and dimension; required (length"
                "={}, ndim=1); got (length={}, ndim={}).".format(
                    n_cols + fit_intercept, start_params.shape[0], start_params.ndim,
                )
            )
    return start_params


def is_pos_semidef(p: Union[np.ndarray, sparse.spmatrix]) -> bool:
    """
    Checks for positive semidefiniteness of p if p is a matrix, or diag(p) if p is a
    vector.

    np.linalg.cholesky(P2) 'only' asserts positive definite due to numerical precision,
    we allow eigenvalues to be a tiny bit negative
    """
    # 1d case
    if p.ndim == 1 or p.shape[0] == 1:
        any_negative = (p < 0).max() if sparse.isspmatrix(p) else (p < 0).any()
        return not any_negative

    # 2d case
    # About -6e-7 for 32-bit, -1e-15 for 64-bit
    epsneg = -10 * np.finfo(np.result_type(float, p.dtype)).epsneg
    if sparse.issparse(p):
        # Computing eigenvalues for sparse matrices is inefficient. If the matrix is
        # not huge, convert to dense. Otherwise, calculate 10% of its eigenvalues.
        if p.shape[0] < 2000:
            eigenvalues = linalg.eigvalsh(p.toarray())
        else:
            n_evals_to_compuate = p.shape[0] // 10 + 1
            sigma = -1000 * epsneg  # start searching near this value
            which = "SA"  # find smallest algebraic eigenvalues first
            eigenvalues = splinalg.eigsh(
                p,
                k=n_evals_to_compuate,
                sigma=sigma,
                which=which,
                return_eigenvectors=False,
            )
    else:
        # dense
        eigenvalues = linalg.eigvalsh(p)
    pos_semidef = np.all(eigenvalues >= epsneg)
    return pos_semidef


class GeneralizedLinearRegressor(BaseEstimator, RegressorMixin):
    """Regression via a Generalized Linear Model (GLM) with penalties.

    GLMs based on a reproductive Exponential Dispersion Model (EDM) aim at
    fitting and predicting the mean of the target y as mu=h(X*w). Therefore,
    the fit minimizes the following objective function with combined L1 and L2
    priors as regularizer::

            1/(2*sum(s)) * deviance(y, h(X*w); s)
            + alpha * l1_ratio * ||P1*w||_1
            + 1/2 * alpha * (1 - l1_ratio) * w*P2*w

    with inverse link function h and s=sample_weight. Note that for
    ``sample_weight=None``, one has s_i=1 and sum(s)=n_samples).
    For ``P1=P2='identity'``, the penalty is the elastic net::

            alpha * l1_ratio * ||w||_1
            + 1/2 * alpha * (1 - l1_ratio) * ||w||_2^2

    If you are interested in controlling the L1 and L2 penalties
    separately, keep in mind that this is equivalent to::

            a * L1 + b * L2

    where::

            alpha = a + b and l1_ratio = a / (a + b)

    The parameter ``l1_ratio`` corresponds to alpha in the R package glmnet,
    while ``alpha`` corresponds to the lambda parameter in glmnet.
    Specifically, l1_ratio = 1 is the lasso penalty.

    Read more in the :ref:`User Guide <Generalized_linear_regression>`.

    Parameters
    ----------
    alpha : float, optional (default=1)
        Constant that multiplies the penalty terms and thus determines the
        regularization strength.
        See the notes for the exact mathematical meaning of this
        parameter.``alpha = 0`` is equivalent to unpenalized GLMs. In this
        case, the design matrix X must have full column rank
        (no collinearities).

    l1_ratio : float, optional (default=0)
        The elastic net mixing parameter, with ``0 <= l1_ratio <= 1``. For
        ``l1_ratio = 0`` the penalty is an L2 penalty. ``For l1_ratio = 1`` it
        is an L1 penalty.  For ``0 < l1_ratio < 1``, the penalty is a
        combination of L1 and L2.

    P1 : {'identity', array-like}, shape (n_features,), optional \
            (default='identity')
        With this array, you can exclude coefficients from the L1 penalty.
        Set the corresponding value to 1 (include) or 0 (exclude). The
        default value ``'identity'`` is the same as a 1d array of ones.
        Note that n_features = X.shape[1].

    P2 : {'identity', array-like, sparse matrix}, shape \

            (n_features,) or (n_features, n_features), optional \
            (default='identity')
        With this option, you can set the P2 matrix in the L2 penalty `w*P2*w`.
        This gives a fine control over this penalty (Tikhonov regularization).
        A 2d array is directly used as the square matrix P2. A 1d array is
        interpreted as diagonal (square) matrix. The default 'identity' sets
        the identity matrix, which gives the usual squared L2-norm. If you just
        want to exclude certain coefficients, pass a 1d array filled with 1,
        and 0 for the coefficients to be excluded.
        Note that P2 must be positive semi-definite.

    fit_intercept : boolean, optional (default=True)
        Specifies if a constant (a.k.a. bias or intercept) should be
        added to the linear predictor (X*coef+intercept).

    family : {'normal', 'poisson', 'gamma', 'inverse.gaussian', 'binomial'} \
            or an instance of class ExponentialDispersionModel, \
            optional(default='normal')
        The distributional assumption of the GLM, i.e. which distribution from
        the EDM, specifies the loss function to be minimized.

    link : {'auto', 'identity', 'log', 'logit'} or an instance of class Link, \
            optional (default='auto')
        The link function of the GLM, i.e. mapping from linear predictor
        (X*coef) to expectation (mu). Option 'auto' sets the link depending on
        the chosen family as follows:

        - 'identity' for family 'normal'

        - 'log' for families 'poisson', 'gamma', 'inverse.gaussian'

        - 'logit' for family 'binomial'

    fit_dispersion : {None, 'chisqr', 'deviance'}, optional (default=None)
        Method for estimation of the dispersion parameter phi. Whether to use
        the chi squared statistic or the deviance statistic. If None, the
        dispersion is not estimated.

    solver : {'auto', 'cd', 'irls', 'lbfgs'}, \
            optional (default='auto')
        Algorithm to use in the optimization problem:

        'auto'
            Sets 'irls' if l1_ratio equals 0, else 'cd'.

        'cd'
            Coordinate descent algorithm. It can deal with L1 as well as L2
            penalties. Note that in order to avoid unnecessary memory
            duplication of X in the ``fit`` method, X should be directly passed
            as a Fortran-contiguous numpy array or sparse csc matrix.

        'irls'
            Iterated reweighted least squares.
            It is the standard algorithm for GLMs. It cannot deal with
            L1 penalties.

        'lbfgs'
            Calls scipy's L-BFGS-B optimizer. It cannot deal with L1 penalties.

        Note that all solvers except lbfgs use the fisher matrix, i.e. the
        expected Hessian instead of the Hessian matrix.

    max_iter : int, optional (default=100)
        The maximal number of iterations for solver algorithms.

    tol : float, optional (default=1e-4)
        Stopping criterion. For the irls and lbfgs solvers,
        the iteration will stop when ``max{|g_i|, i = 1, ..., n} <= tol``
        where ``g_i`` is the i-th component of the gradient (derivative) of
        the objective function. For the cd solver, convergence is reached
        when ``sum_i(|minimum-norm of g_i|)``, where ``g_i`` is the
        subgradient of the objective and minimum-norm of ``g_i`` is the element
        of the subgradient ``g_i`` with the smallest L2-norm.

    warm_start : boolean, optional (default=False)
        If set to ``True``, reuse the solution of the previous call to ``fit``
        as initialization for ``coef_`` and ``intercept_`` (supersedes option
        ``start_params``). If set to ``True`` or if the attribute ``coef_``
        does not exit (first call to ``fit``), option ``start_params`` sets the
        start values for ``coef_`` and ``intercept_``.

    start_params : {'guess', 'zero', array of shape (n_features*, )}, \
            optional (default='guess')
        Relevant only if ``warm_start=False`` or if fit is called
        the first time (``self.coef_`` does not yet exist).

        'guess'
            Start values of mu are calculated by family.starting_mu(..). Then,
            one Newton step obtains start values for ``coef_``. If
            ``solver='irls'``, it uses one irls step, else the Newton step is
            calculated by the cd solver.
            This gives usually good starting values.

        'zero'
        All coefficients are set to zero. If ``fit_intercept=True``, the
        start value for the intercept is obtained by the weighted average of y.

        array
        The array of size n_features* is directly used as start values
        for ``coef_``. If ``fit_intercept=True``, the first element
        is assumed to be the start value for the ``intercept_``.
        Note that n_features* = X.shape[1] + fit_intercept, i.e. it includes
        the intercept in counting.

    selection : str, optional (default='cyclic')
        For the solver 'cd' (coordinate descent), the coordinates (features)
        can be updated in either cyclic or random order.
        If set to 'random', a random coefficient is updated every iteration
        rather than looping over features sequentially in the same order. This
        (setting to 'random') often leads to significantly faster convergence
        especially when tol is higher than 1e-4.

    random_state : {int, RandomState instance, None}, optional (default=None)
        The seed of the pseudo random number generator that selects a random
        feature to be updated for solver 'cd' (coordinate descent).
        If int, random_state is the seed used by the random
        number generator; if RandomState instance, random_state is the random
        number generator; if None, the random number generator is the
        RandomState instance used by `np.random`. Used when ``selection`` ==
        'random'.

    diag_fisher : boolean, optional, (default=False)
        Only relevant for solver 'cd' (see also ``start_params='guess'``).
        If ``False``, the full Fisher matrix (expected Hessian) is computed in
        each outer iteration (Newton iteration). If ``True``, only a diagonal
        matrix (stored as 1d array) is computed, such that
        fisher = X.T @ diag @ X. This saves memory and matrix-matrix
        multiplications, but needs more matrix-vector multiplications. If you
        use large sparse X or if you have many features,
        i.e. n_features >> n_samples, you might set this option to ``True``.

    copy_X : boolean, optional, (default=True)
        If ``True``, X will be copied; else, it may be overwritten.

    check_input : boolean, optional (default=True)
        Allow to bypass several checks on input: y values in range of family,
        sample_weight non-negative, P2 positive semi-definite.
        Don't use this parameter unless you know what you do.

    center_predictors : boolean, optional (default=True)
        Subtract the means from each column. Centering predictors can improve
        performance of coordinate descent by a substantial amount. This
        defaults to True, but will be False if fit_intercept is False or if
        diag_fisher is True

    verbose : int, optional (default=0)
        For the lbfgs solver set verbose to any positive number for verbosity.

    Attributes
    ----------
    coef_ : array, shape (n_features,)
        Estimated coefficients for the linear predictor (X*coef_+intercept_) in
        the GLM.

    intercept_ : float
        Intercept (a.k.a. bias) added to linear predictor.

    dispersion_ : float
        The dispersion parameter :math:`\\phi` if ``fit_dispersion`` was set.

    n_iter_ : int
        Actual number of iterations used in solver.

    Notes
    -----
    The fit itself does not need Y to be from an EDM, but only assumes
    the first two moments to be :math:`E[Y_i]=\\mu_i=h((Xw)_i)` and
    :math:`Var[Y_i]=\\frac{\\phi}{s_i} v(\\mu_i)`. The unit variance function
    :math:`v(\\mu_i)` is a property of and given by the specific EDM, see
    :ref:`User Guide <Generalized_linear_regression>`.

    The parameters :math:`w` (`coef_` and `intercept_`) are estimated by
    minimizing the deviance plus penalty term, which is equivalent to
    (penalized) maximum likelihood estimation.

    For alpha > 0, the feature matrix X should be standardized in order to
    penalize features equally strong. Call
    :class:`sklearn.preprocessing.StandardScaler` before calling ``fit``.

    If the target y is a ratio, appropriate sample weights s should be
    provided.
    As an example, consider Poisson distributed counts z (integers) and
    weights s=exposure (time, money, persons years, ...). Then you fit
    y = z/s, i.e. ``GeneralizedLinearModel(family='poisson').fit(X, y,
    sample_weight=s)``. The weights are necessary for the right (finite
    sample) mean.
    Consider :math:`\\bar{y} = \\frac{\\sum_i s_i y_i}{\\sum_i s_i}`,
    in this case one might say that y has a 'scaled' Poisson distributions.
    The same holds for other distributions.

    References
    ----------
    For the coordinate descent implementation:
        * Guo-Xun Yuan, Chia-Hua Ho, Chih-Jen Lin
          An Improved GLMNET for L1-regularized Logistic Regression,
          Journal of Machine Learning Research 13 (2012) 1999-2030
          https://www.csie.ntu.edu.tw/~cjlin/papers/l1_glmnet/long-glmnet.pdf
    """

    def __init__(
        self,
        alpha=1.0,
        l1_ratio=0,
        P1="identity",
        P2="identity",
        fit_intercept=True,
        family: Union[str, ExponentialDispersionModel] = "normal",
        link: Union[str, Link] = "auto",
        fit_dispersion=None,
        solver="auto",
        max_iter=100,
        tol=1e-4,
        warm_start=False,
        start_params="guess",
        selection="cyclic",
        random_state=None,
        diag_fisher=False,
        copy_X=True,
        check_input=True,
        verbose=0,
        center_predictors=None,
        scale_predictors=False,
    ):
        self.alpha = alpha
        self.l1_ratio = l1_ratio
        self.P1 = P1
        self.P2 = P2
        self.fit_intercept = fit_intercept
        self.family = family
        self.link = link
        self.fit_dispersion = fit_dispersion
        self.solver = solver
        self.max_iter = max_iter
        self.tol = tol
        self.warm_start = warm_start
        self.start_params = start_params
        self.selection = selection
        self.random_state = random_state
        self.diag_fisher = diag_fisher
        self.copy_X = copy_X
        self.check_input = check_input
        self.verbose = verbose
        self.center_predictors = center_predictors
        self.scale_predictors = scale_predictors

    # See PEP 484 on annotating with float rather than Number
    # https://www.python.org/dev/peps/pep-0484/#the-numeric-tower
    def _validate_inputs(self) -> None:
        if (
            not (isinstance(self.alpha, float) or isinstance(self.alpha, int))
            or self.alpha < 0
        ):
            raise ValueError(
                "Penalty term must be a non-negative number;"
                " got (alpha={})".format(self.alpha)
            )

        if (
            not (isinstance(self.l1_ratio, float) or isinstance(self.l1_ratio, int))
            or self.l1_ratio < 0
            or self.l1_ratio > 1
        ):
            raise ValueError(
                "l1_ratio must be a number in interval [0, 1];"
                " got (l1_ratio={})".format(self.l1_ratio)
            )
        if not isinstance(self.fit_intercept, bool):
            raise ValueError(
                "The argument fit_intercept must be bool;"
                " got {}".format(self.fit_intercept)
            )

        if self.solver == "newton-cg":
            raise ValueError(
                """
                newton-cg solver is no longer supported because
                sklearn.utils.optimize.newton_cg has been deprecated. If you need this
                functionality, please use
                https://github.com/scikit-learn/scikit-learn/pull/9405.
                """
            )

        if self.solver not in ["auto", "irls", "lbfgs", "cd"]:
            raise ValueError(
                "GeneralizedLinearRegressor supports only solvers"
                " 'auto', 'irls', 'lbfgs', and 'cd';"
                " got {}".format(self.solver)
            )
        if not isinstance(self.max_iter, int) or self.max_iter <= 0:
            raise ValueError(
                "Maximum number of iteration must be a positive "
                "integer;"
                " got (max_iter={!r})".format(self.max_iter)
            )
        if not isinstance(self.tol, float) or self.tol <= 0:
            raise ValueError(
                "Tolerance for stopping criteria must be "
                "positive; got (tol={!r})".format(self.tol)
            )
        if not isinstance(self.warm_start, bool):
            raise ValueError(
                "The argument warm_start must be bool;"
                " got {}".format(self.warm_start)
            )
        if self.selection not in ["cyclic", "random"]:
            raise ValueError(
                "The argument selection must be 'cyclic' or "
                "'random'; got (selection={})".format(self.selection)
            )
        if not isinstance(self.diag_fisher, bool):
            raise ValueError(
                "The argument diag_fisher must be bool;"
                " got {}".format(self.diag_fisher)
            )
        if not isinstance(self.copy_X, bool):
            raise ValueError(
                "The argument copy_X must be bool;" " got {}".format(self.copy_X)
            )
        if not isinstance(self.check_input, bool):
            raise ValueError(
                "The argument check_input must be bool; got "
                "(check_input={})".format(self.check_input)
            )
        if self.center_predictors and not self.fit_intercept:
            raise ValueError(
                "center_predictors=True is not supported when fit_intercept=False"
                "because centering would substantially change the estimates."
            )
        if self.scale_predictors and not self.center_predictors:
            raise ValueError(
                "scale_predictors=True is not supported when center_predictors=False"
            )
        if self.check_input:

            # check if P1 has only non-negative values, negative values might
            # indicate group lasso in the future.
            if not isinstance(self.P1, str):  # if self.P1 != 'identity':
                if not np.all(self.P1 >= 0):
                    raise ValueError("P1 must not have negative values.")

    def _guess_start_params(
        self, y: np.ndarray, weights: np.ndarray, solver: str, X, P1, P2, random_state
    ) -> np.ndarray:
        """
        Set mu=starting_mu of the family and do one Newton step
        If solver=cd use cd, else irls
        """
        n_features = X.shape[1]
        family = get_family(self.family)
        link = get_link(self.link, family)
        mu = family.starting_mu(y, weights=weights)
        eta = link.link(mu)  # linear predictor
        if solver in ["cd", "lbfgs"]:
            # see function _cd_solver
            # TODO: why does this not use _eta_mu_score_fisher?
            sigma_inv = 1 / family.variance(mu, phi=1, weights=weights)
            d1 = link.inverse_derivative(eta)
            temp = sigma_inv * d1 * (y - mu)
            if self.fit_intercept:
                score = np.concatenate(([temp.sum()], temp @ X))
            else:
                score = temp @ X  # same as X.T @ temp

            d2_sigma_inv = d1 * d1 * sigma_inv
            diag_fisher = self.diag_fisher
            if diag_fisher:
                fisher = d2_sigma_inv
            else:
                fisher = _safe_sandwich_dot(X, d2_sigma_inv, self.fit_intercept)
            # set up space for search direction d for inner loop
            if self.fit_intercept:
                coef = np.zeros(n_features + 1, dtype=X.dtype)
            else:
                coef = np.zeros(n_features, dtype=X.dtype)
            d = np.zeros_like(coef)
            # initial stopping tolerance of inner loop
            # use L1-norm of minimum of norm of subgradient of F
            # use less restrictive tolerance for initial guess
            inner_tol = _min_norm_sugrad(coef=coef, grad=-score, P2=P2, P1=P1)
            inner_tol = 4 * linalg.norm(inner_tol, ord=1)
            # just one outer loop = Newton step
            n_cycles = 0
            d, coef_P2, n_cycles, inner_tol = _cd_cycle(
                d,
                X,
                coef,
                score,
                fisher,
                P1,
                P2,
                n_cycles,
                inner_tol,
                max_inner_iter=1000,
                selection=self.selection,
                random_state=random_state,
                diag_fisher=self.diag_fisher,
            )
            coef += d  # for simplicity no line search here
        else:
            # See _irls_solver
            # h'(eta)
            hp = link.inverse_derivative(eta)
            # working weights W, in principle a diagonal matrix
            # therefore here just as 1d array
            W = hp ** 2 / family.variance(mu, phi=1, weights=weights)
            # working observations
            z = eta + (y - mu) / hp
            # solve A*coef = b
            # A = X' W X + l2 P2, b = X' W z
            coef = _irls_step(X, W, P2, z, fit_intercept=self.fit_intercept)
        return coef

    def fit(self, X, y, sample_weight=None):
        """Fit a Generalized Linear Model.

        Parameters
        ----------
        X : {array-like, sparse matrix}, shape (n_samples, n_features)
            Training data.

        y : array-like, shape (n_samples,)
            Target values.

        sample_weight : {None, array-like}, shape (n_samples,),\
                optional (default=None)
            Individual weights w_i for each sample. Note that for an
            Exponential Dispersion Model (EDM), one has
            Var[Y_i]=phi/w_i * v(mu).
            If Y_i ~ EDM(mu, phi/w_i), then
            sum(w*Y)/sum(w) ~ EDM(mu, phi/sum(w)), i.e. the mean of y is a
            weighted average with weights=sample_weight.

        Returns
        -------
        self : returns an instance of self.
        """
        #######################################################################
        # 1. input validation                                                 #
        #######################################################################
        # 1.1
        self._validate_inputs()
        # self.family and self.link are user-provided inputs and may be strings or
        #  ExponentialDispersonModel/Link objects
        # self.family_instance_ and self.link_instance_ are cleaned by 'fit' to be
        # ExponentialDispersionModel and Link arguments
        self._family_instance: ExponentialDispersionModel = get_family(self.family)
        # Guarantee that self._link_instance is set to an instance of class Link
        self._link_instance: Link = get_link(self.link, self._family_instance)

        # when fit_intercept is False, we can't center because that would
        # substantially change estimates
        self.center_predictors_: bool = (
            self.center_predictors
            if self.center_predictors is not None
            else self.fit_intercept
        )

        solver = self.solver
        if self.solver == "auto":
            if self.l1_ratio == 0:
                solver = "irls"
            else:
                solver = "cd"

        if self.alpha > 0 and self.l1_ratio > 0 and solver not in ["cd"]:
            raise ValueError(
                "The chosen solver (solver={}) can't deal "
                "with L1 penalties, which are included with "
                "(alpha={}) and (l1_ratio={}).".format(
                    solver, self.alpha, self.l1_ratio
                )
            )
        random_state = check_random_state(self.random_state)

        # 1.2 validate arguments of fit #######################################
        _dtype = [np.float64, np.float32]
        if solver == "cd":
            _stype = ["csc"]
        else:
            _stype = ["csc", "csr"]

        X, y = check_X_y(
            X,
            y,
            accept_sparse=_stype,
            dtype=_dtype,
            y_numeric=True,
            multi_output=False,
            copy=self.copy_X,
        )

        # Without converting y to float, deviance might raise
        # ValueError: Integers to negative integer powers are not allowed.
        # Also, y must not be sparse.

        y = np.asarray(y)
        weights = _check_weights(sample_weight, y.shape[0], X.dtype)
        n_samples, n_features = X.shape

        # 1.3 arguments to take special care ##################################
        # P1, P2, start_params
        P1, P2 = setup_penalties(
            self.P1, self.P2, X, _stype, _dtype, self.alpha, self.l1_ratio
        )

        # For coordinate descent, if X is sparse, P2 must also be csc
        # ES: I think this  might already have been handled by check_array
        if solver == "cd" and sparse.issparse(X):
            P2 = sparse.csc_matrix(P2)

        start_params = initialize_start_params(
            self.start_params,
            n_cols=n_features,
            fit_intercept=self.fit_intercept,
            _dtype=_dtype,
        )

        # 1.4 additional validations ##########################################
        if self.check_input:

            if not np.all(self._family_instance.in_y_range(y)):
                raise ValueError(
                    "Some value(s) of y are out of the valid "
                    "range for family {}".format(
                        self._family_instance.__class__.__name__
                    )
                )

            # check if P2 is positive semidefinite
            if not isinstance(self.P2, str):  # self.P2 != 'identity'

                if not is_pos_semidef(P2):
                    if P2.ndim == 1 or P2.shape[0] == 1:
                        error = "1d array P2 must not have negative values."
                    else:
                        error = "P2 must be positive semi-definite."
                    raise ValueError(error)

            # TODO: if alpha=0 check that X is not rank deficient
            # TODO: what else to check?

        #######################################################################
        # 2a. rescaling of weights (sample_weight)                             #
        #######################################################################
        # IMPORTANT NOTE: Since we want to minimize
        # 1/(2*sum(sample_weight)) * deviance + L1 + L2,
        # deviance = sum(sample_weight * unit_deviance),
        # we rescale weights such that sum(weights) = 1 and this becomes
        # 1/2*deviance + L1 + L2 with deviance=sum(weights * unit_deviance)
        weights_sum = np.sum(weights)
        weights = weights / weights_sum

        #######################################################################
        # 2b. convert to wrapper matrix types
        #######################################################################
        if isinstance(X, np.ndarray):
            X = DenseGLMDataMatrix(X)
        elif sparse.issparse(X):
            X = MKLSparseMatrix(X)

        #######################################################################
        # 2c. potentially rescale predictors
        #######################################################################
        if self.center_predictors_:
            X, col_means, col_stds = X.standardize(weights, self.scale_predictors)

        #######################################################################
        # 3. initialization of coef = (intercept_, coef_)                     #
        #######################################################################
        # Note: Since phi=self.dispersion_ does not enter the estimation
        #       of mu_i=E[y_i], set it to 1.

        # set start values for coef
        if self.warm_start and hasattr(self, "coef_"):
            coef = self.coef_
            intercept = self.intercept_
            if self.fit_intercept:
                coef = np.concatenate((np.array([intercept]), coef))
            if self.center_predictors_:
                _standardize_warm_start(coef, col_means, col_stds)

        elif isinstance(start_params, str):
            if start_params == "guess":
                coef = self._guess_start_params(
                    y, weights, solver, X, P1, P2, random_state
                )
            else:  # start_params == 'zero'
                if self.fit_intercept:
                    coef = np.zeros(n_features + 1)
                    coef[0] = self._link_instance.link(np.average(y, weights=weights))
                else:
                    coef = np.zeros(n_features)
        else:  # assign given array as start values
            coef = start_params
            if self.center_predictors_:
                _standardize_warm_start(coef, col_means, col_stds)

        #######################################################################
        # 4. fit                                                              #
        #######################################################################
        # algorithms for optimization

        # 4.1 IRLS ############################################################
        # Note: we already set P2 = l2*P2, see above
        # Note: we already symmetrized P2 = 1/2 (P2 + P2')
        if solver == "irls":
            coef, self.n_iter_ = _irls_solver(
                coef=coef,
                X=X,
                y=y,
                weights=weights,
                P2=P2,
                fit_intercept=self.fit_intercept,
                family=self._family_instance,
                link=self._link_instance,
                max_iter=self.max_iter,
                tol=self.tol,
            )

        # 4.2 L-BFGS ##########################################################
        elif solver == "lbfgs":

            def get_obj_and_derivative(coef):
                mu, devp = self._family_instance._mu_deviance_derivative(
                    coef, X, y, weights, self._link_instance
                )
                dev = self._family_instance.deviance(y, mu, weights)
                intercept = coef.size == X.shape[1] + 1
                idx = 1 if intercept else 0  # offset if coef[0] is intercept
                if P2.ndim == 1:
                    L2 = P2 * coef[idx:]
                else:
                    L2 = P2 @ coef[idx:]
                obj = 0.5 * dev + 0.5 * (coef[idx:] @ L2)
                objp = 0.5 * devp
                objp[idx:] += L2
                return obj, objp

            coef, loss, info = fmin_l_bfgs_b(
                get_obj_and_derivative,
                coef,
                fprime=None,
                iprint=(self.verbose > 0) - 1,
                pgtol=self.tol,
                maxiter=self.max_iter,
                factr=1e3,
            )
            if info["warnflag"] == 1:
                warnings.warn(
                    "lbfgs failed to converge." " Increase the number of iterations.",
                    ConvergenceWarning,
                )
            elif info["warnflag"] == 2:
                warnings.warn("lbfgs failed for the reason: {}".format(info["task"]))
            self.n_iter_ = info["nit"]

        # 4.3 coordinate descent ##############################################
        # Note: we already set P1 = l1*P1, see above
        # Note: we already set P2 = l2*P2, see above
        # Note: we already symmetrized P2 = 1/2 (P2 + P2')
        elif solver == "cd":
            coef, self.n_iter_, self._n_cycles, self.diagnostics = _cd_solver(
                coef=coef,
                X=X,
                y=y,
                weights=weights,
                P1=P1,
                P2=P2,
                fit_intercept=self.fit_intercept,
                family=self._family_instance,
                link=self._link_instance,
                max_iter=self.max_iter,
                tol=self.tol,
                selection=self.selection,
                random_state=random_state,
                diag_fisher=self.diag_fisher,
            )

        #######################################################################
        # 5a. handle intercept
        #######################################################################
        if self.fit_intercept:
            self.intercept_ = coef[0]
            self.coef_ = coef[1:]
        else:
            # set intercept to zero as the other linear models do
            self.intercept_ = 0.0
            self.coef_ = coef

        #######################################################################
        # 5a. undo standardization
        #######################################################################
        if self.center_predictors_:
            X, self.intercept_, self.coef_ = _unstandardize(
                X, col_means, col_stds, self.intercept_, self.coef_
            )

        if self.fit_dispersion in ["chisqr", "deviance"]:
            # attention because of rescaling of weights
            self.dispersion_ = self.estimate_phi(X, y, weights) * weights_sum

        return self

    def report_diagnostics(self):
        if hasattr(self, "diagnostics"):
            print("diagnostics:")
            import pandas as pd

            print(
                pd.DataFrame(
                    columns=["inner_tol", "n_iter", "n_cycles", "runtime", "intercept"],
                    data=self.diagnostics,
                ).set_index("n_iter", drop=True)
            )
        else:
            print("solver does not report diagnostics")

    def linear_predictor(self, X):
        """Compute the linear_predictor = X*coef_ + intercept_.

        Parameters
        ----------
        X : {array-like, sparse matrix}, shape (n_samples, n_features)
            Samples.

        Returns
        -------
        C : array, shape (n_samples,)
            Returns predicted values of linear predictor.
        """
        check_is_fitted(self, "coef_")
        X = check_array(
            X,
            accept_sparse=["csr", "csc", "coo"],
            dtype="numeric",
            copy=True,
            ensure_2d=True,
            allow_nd=False,
        )
        return X @ self.coef_ + self.intercept_

    def predict(self, X, sample_weight=None):
        """Predict using GLM with feature matrix X.

        If sample_weight is given, returns prediction*sample_weight.

        Parameters
        ----------
        X : {array-like, sparse matrix}, shape (n_samples, n_features)
            Samples.

        sample_weight : {None, array-like}, shape (n_samples,), optional \
                (default=None)

        Returns
        -------
        C : array, shape (n_samples,)
            Returns predicted values times sample_weight.
        """
        # TODO: Is copy=True necessary?
        X = check_array(
            X,
            accept_sparse=["csr", "csc", "coo"],
            dtype="numeric",
            copy=True,
            ensure_2d=True,
            allow_nd=False,
        )
        eta = self.linear_predictor(X)
        mu = self._link_instance.inverse(eta)
        weights = _check_weights(sample_weight, X.shape[0], X.dtype)

        return mu * weights

    def estimate_phi(self, X, y, sample_weight=None):
        """Estimate/fit the dispersion parameter phi.

        Parameters
        ----------
        X : {array-like, sparse matrix}, shape (n_samples, n_features)
            Training data.

        y : array-like, shape (n_samples,)
            Target values.

        sample_weight : {None, array-like}, shape (n_samples,), optional \
                (default=None)
            Sample weights.

        Returns
        -------
        phi : float
            Dispersion parameter.
        """
        check_is_fitted(self, "coef_")
        _dtype = [np.float64, np.float32]
        X, y = check_X_y(
            X,
            y,
            accept_sparse=["csr", "csc", "coo"],
            dtype=_dtype,
            y_numeric=True,
            multi_output=False,
        )
        n_samples, n_features = X.shape
        weights = _check_weights(sample_weight, n_samples, X.dtype)
        eta = X @ self.coef_
        if self.fit_intercept is True:
            eta += self.intercept_
            n_features += 1
        if n_samples <= n_features:
            raise ValueError(
                "Estimation of dispersion parameter phi requires"
                " more samples than features, got"
                " samples=X.shape[0]={} and"
                " n_features=X.shape[1]+fit_intercept={}.".format(n_samples, n_features)
            )
        mu = self._link_instance.inverse(eta)
        if self.fit_dispersion == "chisqr":
            chisq = np.sum(
                weights * (y - mu) ** 2 / self._family_instance.unit_variance(mu)
            )
            return chisq / (n_samples - n_features)
        elif self.fit_dispersion == "deviance":
            dev = self._family_instance.deviance(y, mu, weights)
            return dev / (n_samples - n_features)

    # Note: check_estimator(GeneralizedLinearRegressor) might raise
    # "AssertionError: -0.28014056555724598 not greater than 0.5"
    # unless GeneralizedLinearRegressor has a score which passes the test.
    def score(self, X, y, sample_weight=None):
        """Compute D^2, the percentage of deviance explained.

        D^2 is a generalization of the coefficient of determination R^2.
        R^2 uses squared error and D^2 deviance. Note that those two are equal
        for family='normal'.

        D^2 is defined as
        :math:`D^2 = 1-\\frac{D(y_{true},y_{pred})}{D_{null}}`,
        :math:`D_{null}` is the null deviance, i.e. the deviance of a model
        with intercept alone, which corresponds to :math:`y_{pred} = \\bar{y}`.
        The mean :math:`\\bar{y}` is averaged by sample_weight.
        Best possible score is 1.0 and it can be negative (because the model
        can be arbitrarily worse).

        Parameters
        ----------
        X : {array-like, sparse matrix}, shape (n_samples, n_features)
            Test samples.

        y : array-like, shape (n_samples,)
            True values of target.

        sample_weight : {None, array-like}, shape (n_samples,), optional \
                (default=None)
            Sample weights.

        Returns
        -------
        score : float
            D^2 of self.predict(X) w.r.t. y.
        """
        # Note, default score defined in RegressorMixin is R^2 score.
        # TODO: make D^2 a score function in module metrics (and thereby get
        #       input validation and so on)
        weights = _check_weights(sample_weight, y.shape[0], X.dtype)
        mu = self.predict(X)
        dev = self._family_instance.deviance(y, mu, weights=weights)
        y_mean = np.average(y, weights=weights)
        dev_null = self._family_instance.deviance(y, y_mean, weights=weights)
        return 1.0 - dev / dev_null

    def _more_tags(self):
        return {"requires_positive_y": True}


class PoissonRegressor(GeneralizedLinearRegressor):
    """Regression with the response variable y following a Poisson distribution

    GLMs based on a reproductive Exponential Dispersion Model (EDM) aim at
    fitting and predicting the mean of the target y as mu=h(X*w).
    The fit minimizes the following objective function with L2 regularization::

            1/(2*sum(s)) * deviance(y, h(X*w); s) + 1/2 * alpha * ||w||_2^2

    with inverse link function h and s=sample_weight. Note that for
    ``sample_weight=None``, one has s_i=1 and sum(s)=n_samples).

    Read more in the :ref:`User Guide <Generalized_linear_regression>`.

    Parameters
    ----------
    alpha : float, optional (default=1)
        Constant that multiplies the penalty terms and thus determines the
        regularization strength.
        See the notes for the exact mathematical meaning of this
        parameter.``alpha = 0`` is equivalent to unpenalized GLMs. In this
        case, the design matrix X must have full column rank
        (no collinearities).

    fit_intercept : boolean, optional (default=True)
        Specifies if a constant (a.k.a. bias or intercept) should be
        added to the linear predictor (X*coef+intercept).

    fit_dispersion : {None, 'chisqr', 'deviance'}, optional (default=None)
        Method for estimation of the dispersion parameter phi. Whether to use
        the chi squared statistic or the deviance statistic. If None, the
        dispersion is not estimated.

    solver : {'irls', 'lbfgs'}, optional (default='irls')
        Algorithm to use in the optimization problem:

        'irls'
            Iterated reweighted least squares. It is the standard algorithm
            for GLMs.

        'lbfgs'
            Calls scipy's L-BFGS-B optimizer.

        Note that all solvers except lbfgs use the fisher matrix, i.e. the
        expected Hessian instead of the Hessian matrix.

    max_iter : int, optional (default=100)
        The maximal number of iterations for solver algorithms.

    tol : float, optional (default=1e-4)
        Stopping criterion. For the irls and lbfgs solvers,
        the iteration will stop when ``max{|g_i|, i = 1, ..., n} <= tol``
        where ``g_i`` is the i-th component of the gradient (derivative) of
        the objective function.

    warm_start : boolean, optional (default=False)
        If set to ``True``, reuse the solution of the previous call to ``fit``
        as initialization for ``coef_`` and ``intercept_`` (supersedes option
        ``start_params``). If set to ``True`` or if the attribute ``coef_``
        does not exit (first call to ``fit``), option ``start_params`` sets the
        start values for ``coef_`` and ``intercept_``.

    start_params : {'guess', 'zero', array of shape (n_features*, )}, \
            optional (default='guess')
        Relevant only if ``warm_start=False`` or if fit is called
        the first time (``self.coef_`` does not yet exist).

        'guess'
            Start values of mu are calculated by family.starting_mu(..). Then,
            one Newton step obtains start values for ``coef_``. If
            ``solver='irls'``, it uses one irls step. This gives usually good
            starting values.

        'zero'
        All coefficients are set to zero. If ``fit_intercept=True``, the
        start value for the intercept is obtained by the weighted average of y.

        array
        The array of size n_features* is directly used as start values
        for ``coef_``. If ``fit_intercept=True``, the first element
        is assumed to be the start value for the ``intercept_``.
        Note that n_features* = X.shape[1] + fit_intercept, i.e. it includes
        the intercept in counting.

    random_state : {int, RandomState instance, None}, optional (default=None)
        If int, random_state is the seed used by the random
        number generator; if RandomState instance, random_state is the random
        number generator; if None, the random number generator is the
        RandomState instance used by `np.random`. Used when ``selection`` ==
        'random'.

    copy_X : boolean, optional, (default=True)
        If ``True``, X will be copied; else, it may be overwritten.

    verbose : int, optional (default=0)
        For the lbfgs solver set verbose to any positive number for verbosity.

    Attributes
    ----------
    coef_ : array, shape (n_features,)
        Estimated coefficients for the linear predictor (X*coef_+intercept_) in
        the GLM.

    intercept_ : float
        Intercept (a.k.a. bias) added to linear predictor.

    dispersion_ : float
        The dispersion parameter :math:`\\phi` if ``fit_dispersion`` was set.

    n_iter_ : int
        Actual number of iterations used in solver.

    Notes
    -----
    The fit itself does not need Y to be from an EDM, but only assumes
    the first two moments to be :math:`E[Y_i]=\\mu_i=h((Xw)_i)` and
    :math:`Var[Y_i]=\\frac{\\phi}{s_i} v(\\mu_i)`. The unit variance function
    :math:`v(\\mu_i)` is a property of and given by the specific EDM, see
    :ref:`User Guide <Generalized_linear_regression>`.

    The parameters :math:`w` (`coef_` and `intercept_`) are estimated by
    minimizing the deviance plus penalty term, which is equivalent to
    (penalized) maximum likelihood estimation.

    For alpha > 0, the feature matrix X should be standardized in order to
    penalize features equally strong.

    If the target y is a ratio, appropriate sample weights s should be
    provided.
    As an example, consider Poisson distributed counts z (integers) and
    weights s=exposure (time, money, persons years, ...). Then you fit
    y = z/s, i.e. ``PoissonRegressor().fit(X, y, sample_weight=s)``.
    The weights are necessary for the right (finite sample) mean.
    Consider :math:`\\bar{y} = \\frac{\\sum_i s_i y_i}{\\sum_i s_i}`,
    in this case one might say that y has a 'scaled' Poisson distributions.

    References
    ----------
    For the coordinate descent implementation:
        * Guo-Xun Yuan, Chia-Hua Ho, Chih-Jen Lin
          An Improved GLMNET for L1-regularized Logistic Regression,
          Journal of Machine Learning Research 13 (2012) 1999-2030
          https://www.csie.ntu.edu.tw/~cjlin/papers/l1_glmnet/long-glmnet.pdf
    """

    def __init__(
        self,
        alpha=1.0,
        fit_intercept=True,
        fit_dispersion=None,
        solver="irls",
        max_iter=100,
        tol=1e-4,
        warm_start=False,
        start_params="guess",
        random_state=None,
        copy_X=True,
        verbose=0,
    ):

        super().__init__(
            alpha=alpha,
            fit_intercept=fit_intercept,
            family="poisson",
            link="log",
            fit_dispersion=fit_dispersion,
            solver=solver,
            max_iter=max_iter,
            tol=tol,
            warm_start=warm_start,
            start_params=start_params,
            random_state=random_state,
            copy_X=copy_X,
            verbose=verbose,
        )<|MERGE_RESOLUTION|>--- conflicted
+++ resolved
@@ -177,20 +177,7 @@
 def _unstandardize(
     X, col_means: np.ndarray, col_stds: np.ndarray, intercept: float, coef
 ) -> Tuple[Any, float, np.ndarray]:
-<<<<<<< HEAD
-    if type(X) is ColScaledSpMat:
-        if sparse.isspmatrix_csc(X.mat):
-            _scale_csc_columns_inplace(X.mat, col_stds)
-            X = X.mat
-        else:
-            X = X.mat @ sparse.diags(col_stds)
-    else:
-        X *= col_stds
-        X += col_means
-
-=======
     X = X.unstandardize(col_means, col_stds)
->>>>>>> a641844b
     intercept -= float(np.squeeze(col_means / col_stds).dot(coef))
     coef /= col_stds
     return X, intercept, coef
