--- conflicted
+++ resolved
@@ -53,12 +53,7 @@
 from sklearn.utils.optimize import newton_cg
 from sklearn.utils.validation import check_is_fitted, check_random_state
 
-<<<<<<< HEAD
-from glm_benchmarks.scaled_spmat import ColScaledSpMat, standardize
-from glm_benchmarks.scaled_spmat.standardize import _scale_csc_columns
-=======
 from glm_benchmarks.scaled_spmat import ColScaledSpMat, zero_center
->>>>>>> 297f9b25
 
 
 def _check_weights(sample_weight, n_samples):
@@ -212,22 +207,10 @@
     return X, col_means
 
 
-<<<<<<< HEAD
-# TODO: Should this be in the scaled_spmat.standardize module???
-def _unstandardize(X, col_means, col_stds, intercept, coef):
-    if type(X) is ColScaledSpMat:
-        # NOTE: Scale the columns by st_devs.
-        # This only works correctly for a csc_matrix!!!!
-        _scale_csc_columns(X.mat, col_stds)
-        X = X.mat
-    else:
-        X *= col_stds
-=======
 def _unstandardize(X, col_means, intercept, coef):
     if type(X) is ColScaledSpMat:
         X = X.mat
     else:
->>>>>>> 297f9b25
         X += col_means
 
     intercept -= np.squeeze(col_means).dot(coef)
