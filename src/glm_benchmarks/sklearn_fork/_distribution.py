--- conflicted
+++ resolved
@@ -450,9 +450,6 @@
         return observed_information
 
     def _eta_mu_score_fisher(
-<<<<<<< HEAD
-        self, coef, phi, X, y, weights, link, diag_fisher=False, eta=None, mu=None
-=======
         self,
         coef: np.ndarray,
         phi,
@@ -461,8 +458,9 @@
         weights: np.ndarray,
         link: Link,
         diag_fisher: bool = False,
+        eta: np.ndarray = None,
+        mu: np.ndarray = None,
         offset: np.ndarray = None,
->>>>>>> 43d4305b
     ):
         """Compute linear predictor, mean, score function and fisher matrix.
 
@@ -492,15 +490,10 @@
         """
         intercept = coef.size == X.shape[1] + 1
         # eta = linear predictor
-<<<<<<< HEAD
         if eta is None:
-            eta = _safe_lin_pred(X, coef)
+            eta = _safe_lin_pred(X, coef, offset)
         if mu is None:
             mu = link.inverse(eta)
-=======
-        eta = _safe_lin_pred(X, coef, offset)
-        mu = link.inverse(eta)
->>>>>>> 43d4305b
 
         # FOR TWEEDIE: sigma_inv = weights / (mu ** p) during optimization bc phi = 1
         sigma_inv = 1.0 / self.variance(mu, phi=phi, weights=weights)
