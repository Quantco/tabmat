import os
import pickle
from typing import Dict

import click
import numpy as np

from glm_benchmarks.bench_sklearn_fork import sklearn_fork_bench
from glm_benchmarks.main import execute_problem_library, get_limited_problems, get_path
from glm_benchmarks.util import get_obj_val


@click.command()
@click.option(
    "--num_rows", type=int, help="Integer number of rows to run profiling on.",
)
@click.option(
    "--problem_names",
    default="narrow_insurance_no_weights_lasso_poisson",
    help="Specify a comma-separated list of benchmark problems you want to run.",
)
@click.option(
<<<<<<< HEAD
    "--single_precision", is_flag=True,
=======
    "--storage",
    type=str,
    default="dense",
    help="Specify the storage format. Currently supported: dense, sparse. Leaving this black will default to dense.",
>>>>>>> b53e16ea
)
@click.option(
    "--save_result",
    is_flag=True,
    help="Save the estimates for later golden master testing.",
)
@click.option(
    "--no_test", is_flag=True, help="Skip the test against the baseline.",
)
@click.option(
    "--save_dir",
    default="golden_master",
    help="Where to find saved estimates for checking that estimates haven't changed.",
)
<<<<<<< HEAD
def main(num_rows, problem_names, single_precision, save_result, no_test, save_dir):
=======
def main(num_rows, problem_names, storage, save_result, no_test, save_dir):
>>>>>>> b53e16ea
    problems = get_limited_problems(problem_names)
    storage = "dense"
    threads = None

    for Pn in problems:
        print(f"benchmarking {Pn}")
        result = execute_problem_library(
<<<<<<< HEAD
            problems[Pn],
            sklearn_fork_bench,
            num_rows,
            storage=storage,
            threads=threads,
            single_precision=single_precision,
=======
            problems[Pn], sklearn_fork_bench, num_rows=num_rows, storage=storage
>>>>>>> b53e16ea
        )
        print(f"took {result['runtime']}")

        path = get_path(
            save_dir,
            Pn,
            num_rows=num_rows,
            storage=storage,
            threads=threads,
            single_precision=single_precision,
        )

        if save_result:
            save_baseline(path, result)
        elif not no_test:
            test_against_baseline(path, result, Pn, num_rows)
        print("")


def save_baseline(path, data):
    print("saving baseline estimates for later testing.")
    os.makedirs(os.path.dirname(path), exist_ok=True)
    with open(path, "wb") as f:
        pickle.dump(data, f)


def test_against_baseline(path: str, data: Dict, prob_name: str, num_rows: int):
    print("loading baseline estimates for testing")
    with open(path, "rb") as f:
        baseline = pickle.load(f)

    problem = get_limited_problems(prob_name)[prob_name]

    def get_obj(intercept: float, coef: np.ndarray) -> float:
        return get_obj_val(
            problem.data_loader(num_rows),
            problem.distribution,
            problem.regularization_strength,
            problem.l1_ratio,
            intercept,
            coef,
        )

    obj_val_baseline = get_obj(baseline["intercept"], baseline["coef"])
    obj_val_new = get_obj(data["intercept"], data["coef"])
    print("")
    print(f"baseline objective: {obj_val_baseline}")
    print(f"new objective: {obj_val_new}")
    print(f"diff objective: {obj_val_new - obj_val_baseline}")
    print("")

    print(
        f'baseline intercept = {baseline["intercept"]}. new intercept = {data["intercept"]}.'
    )
    print(f'intercept difference = {baseline["intercept"] - data["intercept"]}')
    diff = data["coef"] - baseline["coef"]
    msd = np.sqrt(np.mean(diff ** 2))
    print("")
    print(f"root mean square difference between coef: {msd}")
    print(f"max difference between coef: {np.max(np.abs(diff))}")
    print(f"median difference between coef: {np.median(np.abs(diff))}")
    print("")
    print(f"baseline runtime = {baseline['runtime']}")
    print(f"current runtime = {data['runtime']}")


if __name__ == "__main__":
    main()<|MERGE_RESOLUTION|>--- conflicted
+++ resolved
@@ -19,15 +19,12 @@
     default="narrow_insurance_no_weights_lasso_poisson",
     help="Specify a comma-separated list of benchmark problems you want to run.",
 )
+@click.option("--single_precision", is_flag=True)
 @click.option(
-<<<<<<< HEAD
-    "--single_precision", is_flag=True,
-=======
     "--storage",
     type=str,
     default="dense",
     help="Specify the storage format. Currently supported: dense, sparse. Leaving this black will default to dense.",
->>>>>>> b53e16ea
 )
 @click.option(
     "--save_result",
@@ -42,28 +39,21 @@
     default="golden_master",
     help="Where to find saved estimates for checking that estimates haven't changed.",
 )
-<<<<<<< HEAD
-def main(num_rows, problem_names, single_precision, save_result, no_test, save_dir):
-=======
-def main(num_rows, problem_names, storage, save_result, no_test, save_dir):
->>>>>>> b53e16ea
+def main(
+    num_rows, problem_names, single_precision, storage, save_result, no_test, save_dir
+):
     problems = get_limited_problems(problem_names)
-    storage = "dense"
     threads = None
 
     for Pn in problems:
         print(f"benchmarking {Pn}")
         result = execute_problem_library(
-<<<<<<< HEAD
             problems[Pn],
             sklearn_fork_bench,
             num_rows,
             storage=storage,
             threads=threads,
             single_precision=single_precision,
-=======
-            problems[Pn], sklearn_fork_bench, num_rows=num_rows, storage=storage
->>>>>>> b53e16ea
         )
         print(f"took {result['runtime']}")
 
@@ -80,7 +70,6 @@
             save_baseline(path, result)
         elif not no_test:
             test_against_baseline(path, result, Pn, num_rows)
-        print("")
 
 
 def save_baseline(path, data):
