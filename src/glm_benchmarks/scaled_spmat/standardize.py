--- conflicted
+++ resolved
@@ -61,25 +61,8 @@
         avg_mat_squared = mat_squared.T.dot(weights) / np.sum(weights)
     st_devs = np.squeeze(np.array(np.sqrt(avg_mat_squared)))
 
-<<<<<<< HEAD
-    # NOTE: Scale the columns by st_devs.
-    # This only works correctly for a csc_matrix!!!!
-    _scale_csc_columns(centered_mat.mat, 1.0 / st_devs)
-    centered_mat.shift /= st_devs
-
-    return centered_mat, means, st_devs
-
-
-def _scale_csc_columns(mat: sps.spmatrix, v: np.ndarray):
-    assert type(mat) == sps.csc_matrix
-    for i in range(mat.shape[1]):
-        start_idx = mat.indptr[i]
-        end_idx = mat.indptr[i + 1]
-        mat.data[start_idx:end_idx] *= v[i]
-=======
     # Zero-variance columns can't be scaled to have a standard deviation of 1, so
     # leave them as zeros
     scaling_factor = one_over_var_inf_to_zero(st_devs)
 
-    return centered_mat @ sps.diags(scaling_factor), means, st_devs
->>>>>>> 502ff9c7
+    return centered_mat @ sps.diags(scaling_factor), means, st_devs