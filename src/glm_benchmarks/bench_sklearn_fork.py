--- conflicted
+++ resolved
@@ -41,11 +41,7 @@
         family=family,
         alpha=alpha,
         l1_ratio=l1_ratio,
-<<<<<<< HEAD
-        max_iter=100,
-=======
         max_iter=40,
->>>>>>> 43d4305b
         random_state=random_seed,
         copy_X=False,
         selection="random",
