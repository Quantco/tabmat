--- conflicted
+++ resolved
@@ -1,10 +1,7 @@
 import sys
 import warnings
-<<<<<<< HEAD
-from typing import Any, List, Mapping, Optional, Union
-=======
-from typing import Union
->>>>>>> bf611324
+from collections.abc import Mapping
+from typing import Any, Optional, Union
 
 import numpy as np
 import pandas as pd
@@ -202,13 +199,7 @@
         return matrices[0]
 
 
-<<<<<<< HEAD
 def from_csc(mat: sps.csc_matrix, threshold=0.1, column_names=None, term_names=None):
-=======
-def _split_sparse_and_dense_parts(
-    arg1: sps.csc_matrix, threshold: float = 0.1
-) -> tuple[DenseMatrix, SparseMatrix, np.ndarray, np.ndarray]:
->>>>>>> bf611324
     """
     Convert a CSC-format sparse matrix into a ``SplitMatrix``.
 
