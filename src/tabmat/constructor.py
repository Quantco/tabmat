import sys
import warnings
<<<<<<< HEAD
from typing import Any, List, Mapping, Optional, Union
=======
from typing import List, Optional, Sequence, Tuple, Union
>>>>>>> e042ce3e

import numpy as np
import pandas as pd
from formulaic import Formula, ModelSpec
from formulaic.materializers.types import NAAction
from formulaic.parser import DefaultFormulaParser
from formulaic.utils.layered_mapping import LayeredMapping
from pandas.api.types import is_numeric_dtype
from scipy import sparse as sps

from .categorical_matrix import CategoricalMatrix
from .constructor_util import _split_sparse_and_dense_parts
from .dense_matrix import DenseMatrix
from .formula import TabmatMaterializer
from .matrix_base import MatrixBase
from .sparse_matrix import SparseMatrix
from .split_matrix import SplitMatrix


def from_pandas(
    df: pd.DataFrame,
    dtype: np.dtype = np.float64,
    sparse_threshold: float = 0.1,
    cat_threshold: int = 4,
    object_as_cat: bool = False,
    cat_position: str = "expand",
    drop_first: bool = False,
    categorical_format: str = "{name}[{category}]",
) -> MatrixBase:
    """
    Transform a pandas.DataFrame into an efficient SplitMatrix. For most users, this
    will be the primary way to construct tabmat objects from their data.

    Parameters
    ----------
    df : pd.DataFrame
        pandas DataFrame to be converted.
    dtype : np.dtype, default np.float64
        dtype of all sub-matrices of the resulting SplitMatrix.
    sparse_threshold : float, default 0.1
        Density threshold below which numerical columns will be stored in a sparse
        format.
    cat_threshold : int, default 4
        Number of levels of a categorical column under which the column will be stored
        as sparse one-hot-encoded columns instead of CategoricalMatrix
    object_as_cat : bool, default False
        If True, DataFrame columns stored as python objects will be treated as
        categorical columns.
    cat_position : str {'end'|'expand'}, default 'expand'
        Position of the categorical variable in the index. If "last", all the
        categoricals (including the ones that did not satisfy cat_threshold)
        will be placed at the end of the index list. If "expand", all the variables
        will remain in the same order.
    drop_first : bool, default False
        If true, categoricals variables will have their first category dropped.
        This allows multiple categorical variables to be included in an
        unregularized model. If False, all categories are included.

    Returns
    -------
    SplitMatrix
    """
    matrices: List[Union[DenseMatrix, SparseMatrix, CategoricalMatrix]] = []
    indices: List[List[int]] = []
    is_cat: List[bool] = []

    dense_dfidx = []  # column index in original DataFrame
    dense_mxidx = []  # index in the new SplitMatrix
    sparse_dfcols = []  # sparse columns to join together
    sparse_mxidx = []  # index in the new SplitMatrix
    ignored_cols = []

    mxcolidx = 0

    for dfcolidx, (colname, coldata) in enumerate(df.items()):
        # categorical
        if object_as_cat and coldata.dtype == object:
            coldata = coldata.astype("category")
        if isinstance(coldata.dtype, pd.CategoricalDtype):
<<<<<<< HEAD
            cat = CategoricalMatrix(coldata, drop_first=drop_first, dtype=dtype)
=======
            cat = CategoricalMatrix(
                coldata,
                drop_first=drop_first,
                dtype=dtype,
                column_name=colname,
                term_name=colname,
                column_name_format=categorical_format,
            )
>>>>>>> e042ce3e
            if len(coldata.cat.categories) < cat_threshold:
                (
                    X_dense_F,
                    X_sparse,
                    dense_indices,
                    sparse_indices,
                ) = _split_sparse_and_dense_parts(
                    sps.csc_matrix(cat.tocsr(), dtype=dtype),
                    threshold=sparse_threshold,
                    column_names=cat.get_names("column"),
                    term_names=cat.get_names("term"),
                )
                matrices.append(X_dense_F)
                is_cat.append(True)
                matrices.append(X_sparse)
                is_cat.append(True)
                if cat_position == "expand":
                    indices.append(mxcolidx + dense_indices)
                    indices.append(mxcolidx + sparse_indices)
                    mxcolidx += len(dense_indices) + len(sparse_indices)
                elif cat_position == "end":
                    indices.append(dense_indices)
                    indices.append(sparse_indices)

            else:
                matrices.append(cat)
                is_cat.append(True)
                if cat_position == "expand":
                    indices.append(mxcolidx + np.arange(cat.shape[1]))
                    mxcolidx += cat.shape[1]
                elif cat_position == "end":
                    indices.append(np.arange(cat.shape[1]))
        # All other numerical dtypes (needs to be after pd.SparseDtype)
        elif is_numeric_dtype(coldata):
            # check if we want to store as sparse
            if (coldata != 0).mean() <= sparse_threshold:
                if not isinstance(coldata.dtype, pd.SparseDtype):
                    sparse_dtype = pd.SparseDtype(coldata.dtype, fill_value=0)
                    sparse_dfcols.append(coldata.astype(sparse_dtype))
                else:
                    sparse_dfcols.append(coldata)
                sparse_mxidx.append(mxcolidx)
                mxcolidx += 1
            else:
                dense_dfidx.append(dfcolidx)
                dense_mxidx.append(mxcolidx)
                mxcolidx += 1

        # dtype not handled yet
        else:
            ignored_cols.append((dfcolidx, colname))

    if len(ignored_cols) > 0:
        warnings.warn(
            f"Columns {ignored_cols} were ignored. Make sure they have a valid dtype."
        )
    if len(dense_dfidx) > 0:
        matrices.append(
            DenseMatrix(
                df.iloc[:, dense_dfidx].astype(dtype),
                column_names=df.columns[dense_dfidx],
                term_names=df.columns[dense_dfidx],
            )
        )
        indices.append(dense_mxidx)
        is_cat.append(False)
    if len(sparse_dfcols) > 0:
        sparse_dict = {i: v for i, v in enumerate(sparse_dfcols)}
        full_sparse = pd.DataFrame(sparse_dict).sparse.to_coo()
        matrices.append(
            SparseMatrix(
                full_sparse,
                dtype=dtype,
                column_names=[col.name for col in sparse_dfcols],
                term_names=[col.name for col in sparse_dfcols],
            )
        )
        indices.append(sparse_mxidx)
        is_cat.append(False)

    if cat_position == "end":
        new_indices = []
        for mat_indices, is_cat_ in zip(indices, is_cat):
            if is_cat_:
                new_indices.append(np.asarray(mat_indices) + mxcolidx)
                mxcolidx += len(mat_indices)
            else:
                new_indices.append(mat_indices)
        indices = new_indices

    if len(matrices) > 1:
        return SplitMatrix(matrices, indices)
    elif len(matrices) == 0:
        raise ValueError("DataFrame contained no valid column")
    else:
        return matrices[0]


<<<<<<< HEAD
def from_csc(mat: sps.csc_matrix, threshold=0.1):
=======
def _split_sparse_and_dense_parts(
    arg1: sps.csc_matrix,
    threshold: float = 0.1,
    column_names: Optional[Sequence[Optional[str]]] = None,
    term_names: Optional[Sequence[Optional[str]]] = None,
) -> Tuple[DenseMatrix, SparseMatrix, np.ndarray, np.ndarray]:
    """
    Split matrix.

    Return the dense and sparse parts of a matrix and the corresponding indices
    for each at the provided threshold.
    """
    if not isinstance(arg1, sps.csc_matrix):
        raise TypeError(
            f"X must be of type scipy.sparse.csc_matrix or matrix.SparseMatrix,"
            f"not {type(arg1)}"
        )
    if not 0 <= threshold <= 1:
        raise ValueError("Threshold must be between 0 and 1.")
    densities = np.diff(arg1.indptr) / arg1.shape[0]
    dense_indices = np.where(densities > threshold)[0]
    sparse_indices = np.setdiff1d(np.arange(densities.shape[0]), dense_indices)

    if column_names is None:
        column_names = [None] * arg1.shape[1]
    if term_names is None:
        term_names = column_names

    X_dense_F = DenseMatrix(
        np.asfortranarray(arg1[:, dense_indices].toarray()),
        column_names=[column_names[i] for i in dense_indices],
        term_names=[term_names[i] for i in dense_indices],
    )
    X_sparse = SparseMatrix(
        arg1[:, sparse_indices],
        column_names=[column_names[i] for i in sparse_indices],
        term_names=[term_names[i] for i in sparse_indices],
    )
    return X_dense_F, X_sparse, dense_indices, sparse_indices


def from_csc(mat: sps.csc_matrix, threshold=0.1, column_names=None, term_names=None):
>>>>>>> e042ce3e
    """
    Convert a CSC-format sparse matrix into a ``SplitMatrix``.

    The ``threshold`` parameter specifies the density below which a column is
    treated as sparse.
    """
    dense, sparse, dense_idx, sparse_idx = _split_sparse_and_dense_parts(mat, threshold)
    return SplitMatrix([dense, sparse], [dense_idx, sparse_idx])


def from_formula(
    formula: Union[str, Formula],
    data: pd.DataFrame,
    ensure_full_rank: bool = False,
    na_action: Union[str, NAAction] = NAAction.IGNORE,
    dtype: np.dtype = np.float64,
    sparse_threshold: float = 0.1,
    cat_threshold: int = 4,
    interaction_separator: str = ":",
    categorical_format: str = "{name}[T.{category}]",
    intercept_name: str = "Intercept",
    include_intercept: bool = False,
    add_column_for_intercept: bool = True,
    context: Optional[Union[int, Mapping[str, Any]]] = 0,
) -> SplitMatrix:
    """
    Transform a pandas data frame to a SplitMatrix using a Wilkinson formula.

    Parameters
    ----------
    formula: str
        A formula accepted by formulaic.
    data: pd.DataFrame
        pandas data frame to be converted.
    ensure_full_rank: bool, default False
        If True, ensure that the matrix has full structural rank by categories.
    na_action: Union[str, NAAction], default NAAction.IGNORE
        How to handle missing values. Can be one of "drop", "ignore", "raise".
    dtype: np.dtype, default np.float64
        The dtype of the resulting matrix.
    sparse_threshold: float, default 0.1
        The density below which a column is treated as sparse.
    cat_threshold: int, default 4
        The number of categories below which a categorical column is one-hot
        encoded. This is only checked after interactions have been applied.
    interaction_separator: str, default ":"
        The separator between the names of interacted variables.
    categorical_format: str, default "{name}[T.{category}]"
        The format string used to generate the names of categorical variables.
        Has to include the placeholders ``{name}`` and ``{category}``.
    intercept_name: str, default "Intercept"
        The name of the intercept column.
    include_intercept: bool, default False
        Whether to include an intercept term if the formula does not
        include (``+ 1``) or exclude (``+ 0`` or ``- 1``) it explicitly.
    add_column_for_intercept: bool, default = True
        Whether to add a column of ones for the intercept, or just
        have a term without a corresponding column. For advanced use only.
    context: Union[int, Mapping[str, Any]], default 0
        The context to use for evaluating the formula. If an integer, the
        context is taken from the stack frame of the caller at the given
        depth. If None, the context is taken from the stack frame of the
        caller at depth 1. If a dict, it is used as the context directly.
    """
    if isinstance(context, int):
        if hasattr(sys, "_getframe"):
            frame = sys._getframe(context + 1)
            context = LayeredMapping(frame.f_locals, frame.f_globals)
        else:
            context = None
    spec = ModelSpec(
        formula=Formula(
            formula, _parser=DefaultFormulaParser(include_intercept=include_intercept)
        ),
        ensure_full_rank=ensure_full_rank,
        na_action=na_action,
    )
    materializer = TabmatMaterializer(
        data,
        context=context,
        interaction_separator=interaction_separator,
        categorical_format=categorical_format,
        intercept_name=intercept_name,
        dtype=dtype,
        sparse_threshold=sparse_threshold,
        cat_threshold=cat_threshold,
        add_column_for_intercept=add_column_for_intercept,
    )
    return materializer.get_model_matrix(spec)<|MERGE_RESOLUTION|>--- conflicted
+++ resolved
@@ -1,10 +1,6 @@
 import sys
 import warnings
-<<<<<<< HEAD
 from typing import Any, List, Mapping, Optional, Union
-=======
-from typing import List, Optional, Sequence, Tuple, Union
->>>>>>> e042ce3e
 
 import numpy as np
 import pandas as pd
@@ -84,9 +80,6 @@
         if object_as_cat and coldata.dtype == object:
             coldata = coldata.astype("category")
         if isinstance(coldata.dtype, pd.CategoricalDtype):
-<<<<<<< HEAD
-            cat = CategoricalMatrix(coldata, drop_first=drop_first, dtype=dtype)
-=======
             cat = CategoricalMatrix(
                 coldata,
                 drop_first=drop_first,
@@ -95,7 +88,6 @@
                 term_name=colname,
                 column_name_format=categorical_format,
             )
->>>>>>> e042ce3e
             if len(coldata.cat.categories) < cat_threshold:
                 (
                     X_dense_F,
@@ -194,52 +186,7 @@
         return matrices[0]
 
 
-<<<<<<< HEAD
-def from_csc(mat: sps.csc_matrix, threshold=0.1):
-=======
-def _split_sparse_and_dense_parts(
-    arg1: sps.csc_matrix,
-    threshold: float = 0.1,
-    column_names: Optional[Sequence[Optional[str]]] = None,
-    term_names: Optional[Sequence[Optional[str]]] = None,
-) -> Tuple[DenseMatrix, SparseMatrix, np.ndarray, np.ndarray]:
-    """
-    Split matrix.
-
-    Return the dense and sparse parts of a matrix and the corresponding indices
-    for each at the provided threshold.
-    """
-    if not isinstance(arg1, sps.csc_matrix):
-        raise TypeError(
-            f"X must be of type scipy.sparse.csc_matrix or matrix.SparseMatrix,"
-            f"not {type(arg1)}"
-        )
-    if not 0 <= threshold <= 1:
-        raise ValueError("Threshold must be between 0 and 1.")
-    densities = np.diff(arg1.indptr) / arg1.shape[0]
-    dense_indices = np.where(densities > threshold)[0]
-    sparse_indices = np.setdiff1d(np.arange(densities.shape[0]), dense_indices)
-
-    if column_names is None:
-        column_names = [None] * arg1.shape[1]
-    if term_names is None:
-        term_names = column_names
-
-    X_dense_F = DenseMatrix(
-        np.asfortranarray(arg1[:, dense_indices].toarray()),
-        column_names=[column_names[i] for i in dense_indices],
-        term_names=[term_names[i] for i in dense_indices],
-    )
-    X_sparse = SparseMatrix(
-        arg1[:, sparse_indices],
-        column_names=[column_names[i] for i in sparse_indices],
-        term_names=[term_names[i] for i in sparse_indices],
-    )
-    return X_dense_F, X_sparse, dense_indices, sparse_indices
-
-
 def from_csc(mat: sps.csc_matrix, threshold=0.1, column_names=None, term_names=None):
->>>>>>> e042ce3e
     """
     Convert a CSC-format sparse matrix into a ``SplitMatrix``.
 
