#include <iostream>
#include <vector>
#include <omp.h>

#include <xsimd/xsimd.hpp>

#include "alloc.h"

#ifdef _WIN32
    #define SIZE_T long long
#else
    #define SIZE_T size_t
#endif

#if XSIMD_VERSION_MAJOR >= 8
    #define XSIMD_BROADCAST broadcast
#else
    #define XSIMD_BROADCAST set_simd
#endif

namespace xs = xsimd;

<%def name="csr_dense_sandwich_tmpl(order)">
template <typename Int, typename F>
void _csr_dense${order}_sandwich(
    F* Adata, Int* Aindices, Int* Aindptr,
    F* B, F* d, F* out,
    Int m, Int n, Int r,
    Int* rows, Int* A_cols, Int* B_cols,
    Int nrows, Int nA_cols, Int nB_cols
    ) 
{
    constexpr Int simd_size = xsimd::simd_type<F>::size;
    constexpr auto alignment = simd_size*sizeof(F);

    int kblock = 128;
    int jblock = 128;
    auto Rglobal = make_aligned_unique<F>(
        omp_get_max_threads() * kblock * jblock,
        alignment
    );

    std::vector<Int> Acol_map(m, -1);
    // Don't parallelize because the number of columns is small
    for (Py_ssize_t Ci = 0; Ci < nA_cols; Ci++) {
        Acol_map[A_cols[Ci]] = Ci;
    }

    #pragma omp parallel
    {
        Py_ssize_t nB_cols_rounded = ceil(((float)nB_cols) / ((float)simd_size)) * simd_size;
        auto outtemp = make_aligned_unique<F>(
            nA_cols * nB_cols_rounded,
            alignment
        );
        for (Py_ssize_t Ci = 0; Ci < nA_cols; Ci++) {
            for (Py_ssize_t Cj = 0; Cj < nB_cols; Cj++) {
                outtemp.get()[(Py_ssize_t) Ci * nB_cols_rounded + Cj] = 0.0;
            }
        }

        #pragma omp for
        for (Py_ssize_t Ckk = 0; Ckk < nrows; Ckk+=kblock) {
            Py_ssize_t Ckmax = Ckk + kblock;
            if (Ckmax > nrows) {
                Ckmax = nrows;
            }
            for (Py_ssize_t Cjj = 0; Cjj < nB_cols; Cjj+=jblock) {
                Py_ssize_t Cjmax = Cjj + jblock;
                if (Cjmax > nB_cols) {
                    Cjmax = nB_cols;
                }

                F* R = &Rglobal.get()[omp_get_thread_num()*kblock*jblock];
<<<<<<< HEAD
                for (Py_ssize_t Ck = Ckk; Ck < Ckmax; Ck++) {
                    Int k = rows[Ck];
                    for (Py_ssize_t Cj = Cjj; Cj < Cjmax; Cj++) {
                        Int j = B_cols[Cj];
=======
                for (Int Ck = Ckk; Ck < Ckmax; Ck++) {
                    SIZE_T k = rows[Ck];
                    for (Int Cj = Cjj; Cj < Cjmax; Cj++) {
                        SIZE_T j = B_cols[Cj];
>>>>>>> b2848d85
                        %if order == 'C':
                            F Bv = B[(Py_ssize_t) k * r + j];
                        % else:
                            F Bv = B[(Py_ssize_t) j * n + k];
                        % endif
                        R[(Py_ssize_t) (Ck-Ckk) * jblock + (Cj-Cjj)] = d[k] * Bv;
                    }
                }

                for (Py_ssize_t Ck = Ckk; Ck < Ckmax; Ck++) {
                    Int k = rows[Ck];
                    for (Int A_idx = Aindptr[k]; A_idx < Aindptr[k+1]; A_idx++) {
                        Int i = Aindices[A_idx];
                        Py_ssize_t Ci = Acol_map[i];
                        if (Ci == -1) {
                            continue;
                        }

                        F Q = Adata[A_idx];
                        auto Qsimd = xs::XSIMD_BROADCAST(Q);

                        Py_ssize_t Cj = Cjj;
                        Py_ssize_t Cjmax2 = Cjj + ((Cjmax - Cjj) / simd_size) * simd_size;
                        for (; Cj < Cjmax2; Cj+=simd_size) {
                            auto Bsimd = xs::load_aligned(&R[(Py_ssize_t) (Ck-Ckk) * jblock + (Cj-Cjj)]);
                            auto outsimd = xs::load_aligned(&outtemp.get()[(Py_ssize_t) Ci * nB_cols_rounded + Cj]);
                            outsimd = xs::fma(Qsimd, Bsimd, outsimd);
                            outsimd.store_aligned(&outtemp.get()[(Py_ssize_t) Ci * nB_cols_rounded + Cj]);
                        }

                        for (; Cj < Cjmax; Cj++) {
                            outtemp.get()[(Py_ssize_t) Ci * nB_cols_rounded + Cj] += Q * R[(Py_ssize_t) (Ck-Ckk) * jblock + (Cj-Cjj)];
                        }
                    }
                }
            }
        }

        for (Py_ssize_t Ci = 0; Ci < nA_cols; Ci++) {
            for (Py_ssize_t Cj = 0; Cj < nB_cols; Cj++) {
                #pragma omp atomic
                out[(Py_ssize_t) Ci * nB_cols + Cj] += outtemp.get()[(Py_ssize_t) Ci * nB_cols_rounded + Cj];
            }
        }
    }
}
</%def>

${csr_dense_sandwich_tmpl('C')}
${csr_dense_sandwich_tmpl('F')}<|MERGE_RESOLUTION|>--- conflicted
+++ resolved
@@ -72,17 +72,10 @@
                 }
 
                 F* R = &Rglobal.get()[omp_get_thread_num()*kblock*jblock];
-<<<<<<< HEAD
                 for (Py_ssize_t Ck = Ckk; Ck < Ckmax; Ck++) {
                     Int k = rows[Ck];
                     for (Py_ssize_t Cj = Cjj; Cj < Cjmax; Cj++) {
                         Int j = B_cols[Cj];
-=======
-                for (Int Ck = Ckk; Ck < Ckmax; Ck++) {
-                    SIZE_T k = rows[Ck];
-                    for (Int Cj = Cjj; Cj < Cjmax; Cj++) {
-                        SIZE_T j = B_cols[Cj];
->>>>>>> b2848d85
                         %if order == 'C':
                             F Bv = B[(Py_ssize_t) k * r + j];
                         % else:
