--- conflicted
+++ resolved
@@ -1,9 +1,6 @@
 import warnings
-<<<<<<< HEAD
-from typing import List, Optional, Sequence, Tuple, Union
-=======
-from typing import Any, Optional, Union
->>>>>>> bf611324
+from collections.abc import Sequence
+from typing import Optional, Union
 
 import numpy as np
 from scipy import sparse as sps
@@ -170,13 +167,8 @@
 
     def __init__(
         self,
-<<<<<<< HEAD
         matrices: Sequence[MatrixBase],
-        indices: Optional[List[np.ndarray]] = None,
-=======
-        matrices: list[Union[DenseMatrix, SparseMatrix, CategoricalMatrix]],
         indices: Optional[list[np.ndarray]] = None,
->>>>>>> bf611324
     ):
         flatten_matrices = []
         index_corrections = []
@@ -499,8 +491,8 @@
         self,
         type: str = "column",
         missing_prefix: Optional[str] = None,
-        indices: Optional[List[int]] = None,
-    ) -> List[Optional[str]]:
+        indices: Optional[list[int]] = None,
+    ) -> list[Optional[str]]:
         """Get column names.
 
         For columns that do not have a name, a default name is created using the
@@ -523,7 +515,7 @@
 
         Returns
         -------
-        List[Optional[str]]
+        list[Optional[str]]
             Column names.
         """
         names = np.empty(self.shape[1], dtype=object)
@@ -531,12 +523,12 @@
             names[idx] = mat.get_names(type, missing_prefix, idx)
         return list(names)
 
-    def set_names(self, names: Union[str, List[Optional[str]]], type: str = "column"):
+    def set_names(self, names: Union[str, list[Optional[str]]], type: str = "column"):
         """Set column names.
 
         Parameters
         ----------
-        names: List[Optional[str]]
+        names: list[Optional[str]]
             Names to set.
         type: str {'column'|'term'}
             Whether to set column names or term names. The main difference is that
