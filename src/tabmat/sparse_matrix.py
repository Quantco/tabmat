--- conflicted
+++ resolved
@@ -31,19 +31,15 @@
     SparseMatrix is instantiated in the same way as scipy.sparse.csc_matrix.
     """
 
-<<<<<<< HEAD
     def __init__(
         self,
-        arg1,
+        array,
         shape=None,
         dtype=None,
         copy=False,
         column_names=None,
         term_names=None,
     ):
-        self._array = sps.csc_matrix(arg1, shape, dtype, copy)
-=======
-    def __init__(self, input_array, shape=None, dtype=None, copy=False):
         if isinstance(input_array, np.ndarray):
             if input_array.ndim == 1:
                 input_array = input_array.reshape(-1, 1)
@@ -51,7 +47,6 @@
                 raise ValueError("Input array must be 1- or 2-dimensional")
 
         self._array = sps.csc_matrix(input_array, shape, dtype, copy)
->>>>>>> d3d3d821
 
         self.idx_dtype = max(self._array.indices.dtype, self._array.indptr.dtype)
         if self._array.indices.dtype != self.idx_dtype:
