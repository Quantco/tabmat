from typing import List, Optional, Union

import numpy as np
from scipy import sparse as sps

from .ext.sparse import (
    csc_rmatvec,
    csc_rmatvec_unrestricted,
    csr_dense_sandwich,
    csr_matvec,
    csr_matvec_unrestricted,
    sparse_sandwich,
    transpose_square_dot_weights,
)
from .matrix_base import MatrixBase
from .util import (
    _check_indexer,
    check_matvec_dimensions,
    check_matvec_out_shape,
    check_transpose_matvec_out_shape,
    set_up_rows_or_cols,
    setup_restrictions,
)


class SparseMatrix(MatrixBase):
    """
    A scipy.sparse csc matrix subclass that allows such objects to conform
    to the ``MatrixBase`` interface.

    SparseMatrix is instantiated in the same way as scipy.sparse.csc_matrix.
    """

    def __init__(
        self,
        arg1,
        shape=None,
        dtype=None,
        copy=False,
        column_names=None,
        term_names=None,
    ):
        self._array = sps.csc_matrix(arg1, shape, dtype, copy)

        self.idx_dtype = max(self._array.indices.dtype, self._array.indptr.dtype)
        if self._array.indices.dtype != self.idx_dtype:
            self._array.indices = self._array.indices.astype(self.idx_dtype)
        if self._array.indptr.dtype != self.idx_dtype:
            self._array.indptr = self._array.indptr.astype(self.idx_dtype)
        assert self.indices.dtype == self.idx_dtype

        if not self._array.has_sorted_indices:
            self._array.sort_indices()
        self._array_csr = None

        if column_names is not None:
            if len(column_names) != self.shape[1]:
                raise ValueError(
                    f"Expected {self.shape[1]} column names, got {len(column_names)}"
                )
            self._colnames = column_names
        else:
            self._colnames = [None] * self.shape[1]

        if term_names is not None:
            if len(term_names) != self.shape[1]:
                raise ValueError(
                    f"Expected {self.shape[1]} term names, got {len(term_names)}"
                )
            self._terms = term_names
        else:
            self._terms = self._colnames

    def __getitem__(self, key):
<<<<<<< HEAD
        if not isinstance(key, tuple):
            key = (key,)

        # Always return a 2d array
        key = tuple([key_i] if np.isscalar(key_i) else key_i for key_i in key)

        if len(key) == 2:
            colnames = list(np.array(self._colnames)[key[1]].ravel())
            terms = list(np.array(self._terms)[key[1]].ravel())
        else:
            colnames = self._colnames
            terms = self._terms

        return type(self)(
            self._array.__getitem__(key), column_names=colnames, term_names=terms
        )
=======
        return type(self)(self._array.__getitem__(_check_indexer(key)))
>>>>>>> 38813e74

    def __matmul__(self, other):
        return self._array.__matmul__(other)

    def __rmatmul__(self, other):
        return self._array.__rmatmul__(other)

    __array_ufunc__ = None

    @property
    def shape(self):
        """Tuple of array dimensions."""
        return self._array.shape

    @property
    def ndim(self):
        """Number of array dimensions."""  # noqa: D401
        return self._array.ndim

    @property
    def dtype(self):
        """Data-type of the array’s elements."""  # noqa: D401
        return self._array.dtype

    @property
    def indices(self):
        """Indices of the matrix."""  # noqa: D401
        return self._array.indices

    @property
    def indptr(self):
        """Indptr of the matrix."""  # noqa: D401
        return self._array.indptr

    @property
    def data(self):
        """Data of the matrix."""  # noqa: D401
        return self._array.data

    @property
    def array_csc(self):
        """Return the CSC representation of the matrix."""
        return self._array

    @property
    def array_csr(self):
        """Cache the CSR representation of the matrix."""
        if self._array_csr is None:
            self._array_csr = self._array.tocsr(copy=False)
            if self._array_csr.indices.dtype != self.idx_dtype:
                self._array_csr.indices = self._array_csr.indices.astype(self.idx_dtype)
            if self._array_csr.indptr.dtype != self.idx_dtype:
                self._array_csr.indptr = self._array_csr.indptr.astype(self.idx_dtype)

        return self._array_csr

    def tocsc(self, copy=False):
        """Return the matrix in CSC format."""
        return self._array.tocsc(copy=copy)

    def transpose(self):
        """Returns a view of the array with axes transposed."""  # noqa: D401
        return type(self)(self._array.T)

    T = property(transpose)

    def getcol(self, i):
        """Return matrix column at specified index."""
        return type(self)(self._array.getcol(i))

    def unpack(self):
        """Return the underlying scipy.sparse.csc_matrix."""
        return self._array

    def toarray(self):
        """Return a dense ndarray representation of the matrix."""
        return self._array.toarray()

    def dot(self, other):
        """Return the dot product as a scipy sparse matrix."""
        return self._array.dot(other)

    def sandwich(
        self, d: np.ndarray, rows: np.ndarray = None, cols: np.ndarray = None
    ) -> np.ndarray:
        """Perform a sandwich product: X.T @ diag(d) @ X."""
        d = np.asarray(d)
        if not self.dtype == d.dtype:
            raise TypeError(
                f"""self and d need to be of same dtype, either np.float64
                or np.float32. self is of type {self.dtype}, while d is of type
                {d.dtype}."""
            )

        rows, cols = setup_restrictions(self.shape, rows, cols, dtype=self.idx_dtype)
        return sparse_sandwich(self, self.array_csr, d, rows, cols)

    def _cross_sandwich(
        self,
        other: MatrixBase,
        d: np.ndarray,
        rows: np.ndarray,
        L_cols: Optional[np.ndarray] = None,
        R_cols: Optional[np.ndarray] = None,
    ):
        """Perform a sandwich product: X.T @ diag(d) @ Y."""
        from .categorical_matrix import CategoricalMatrix
        from .dense_matrix import DenseMatrix

        if isinstance(other, DenseMatrix):
            return self.sandwich_dense(other._array, d, rows, L_cols, R_cols)

        if isinstance(other, CategoricalMatrix):
            return other._cross_sandwich(self, d, rows, R_cols, L_cols).T
        raise TypeError

    def sandwich_dense(
        self,
        B: np.ndarray,
        d: np.ndarray,
        rows: np.ndarray,
        L_cols: np.ndarray,
        R_cols: np.ndarray,
    ) -> np.ndarray:
        """Perform a sandwich product: self.T @ diag(d) @ B."""
        if not hasattr(d, "dtype"):
            d = np.asarray(d)

        if self.dtype != d.dtype or B.dtype != d.dtype:
            raise TypeError(
                f"""self, B and d all need to be of same dtype, either
                np.float64 or np.float32. This matrix is of type {self.dtype},
                B is of type {B.dtype}, while d is of type {d.dtype}."""
            )
        if np.issubdtype(d.dtype, np.signedinteger):
            d = d.astype(float)

        rows, L_cols = setup_restrictions(self.shape, rows, L_cols)
        R_cols = set_up_rows_or_cols(R_cols, B.shape[1])
        return csr_dense_sandwich(self.array_csr, B, d, rows, L_cols, R_cols)

    def _matvec_helper(
        self,
        vec: Union[List, np.ndarray],
        rows: Optional[np.ndarray],
        cols: Optional[np.ndarray],
        out: Optional[np.ndarray],
        transpose: bool,
    ):
        vec = np.asarray(vec)
        check_matvec_dimensions(self, vec, transpose)

        unrestricted_rows = rows is None or len(rows) == self.shape[0]
        unrestricted_cols = cols is None or len(cols) == self.shape[1]
        if unrestricted_rows and unrestricted_cols and vec.ndim == 1:
            if transpose:
                return csc_rmatvec_unrestricted(self.array_csc, vec, out, self.indices)
            else:
                return csr_matvec_unrestricted(
                    self.array_csr, vec, out, self.array_csr.indices
                )

        matrix_matvec = lambda x, v: sps.csc_matrix.dot(x, v)
        if transpose:
            matrix_matvec = lambda x, v: sps.csr_matrix.dot(x.T, v)

        rows, cols = setup_restrictions(self.shape, rows, cols, dtype=self.idx_dtype)
        if transpose:
            fast_fnc = lambda v: csc_rmatvec(self.array_csc, v, rows, cols)
        else:
            fast_fnc = lambda v: csr_matvec(self.array_csr, v, rows, cols)
        if vec.ndim == 1:
            res = fast_fnc(vec)
        elif vec.ndim == 2 and vec.shape[1] == 1:
            res = fast_fnc(vec[:, 0])[:, None]
        else:
            res = matrix_matvec(
                self[np.ix_(rows, cols)]._array, vec[rows] if transpose else vec[cols]
            )
        if out is None:
            return res
        if transpose:
            out[cols] += res
        else:
            out[rows] += res
        return out

    def matvec(self, vec, cols: np.ndarray = None, out: np.ndarray = None):
        """Perform self[:, cols] @ other[cols]."""
        check_matvec_out_shape(self, out)
        return self._matvec_helper(vec, None, cols, out, False)

    def transpose_matvec(
        self,
        vec: Union[np.ndarray, List],
        rows: np.ndarray = None,
        cols: np.ndarray = None,
        out: np.ndarray = None,
    ) -> np.ndarray:
        """Perform: self[rows, cols].T @ vec[rows]."""
        check_transpose_matvec_out_shape(self, out)
        return self._matvec_helper(vec, rows, cols, out, True)

    def _get_col_stds(self, weights: np.ndarray, col_means: np.ndarray) -> np.ndarray:
        """Get standard deviations of columns."""
        sqrt_arg = (
            transpose_square_dot_weights(
                self._array.data,
                self._array.indices,
                self._array.indptr,
                weights,
                weights.dtype,
            )
            - col_means**2
        )
        # Minor floating point errors above can result in a very slightly
        # negative sqrt_arg (e.g. -5e-16). We just set those values equal to
        # zero.
        sqrt_arg[sqrt_arg < 0] = 0
        return np.sqrt(sqrt_arg)

    def astype(self, dtype, order="K", casting="unsafe", copy=True):
        """Return SparseMatrix cast to new type."""
        return type(self)(self._array.astype(dtype, casting, copy))

    def multiply(self, other):
        """Element-wise multiplication.

        See ``scipy.sparse.csc_matrix.multiply``. The method is taken almost directly
        from the parent class except that ``other`` is assumed to be a vector of size
        ``self.shape[0]``.
        """
        if other.ndim == 1:
            return type(self)(self._array.multiply(other[:, np.newaxis]))
        return type(self)(self._array.multiply(other))

    def get_names(
        self,
        type: str = "column",
        missing_prefix: Optional[str] = None,
        indices: Optional[List[int]] = None,
    ) -> List[Optional[str]]:
        """Get column names.

        For columns that do not have a name, a default name is created using the
        followig pattern: ``"{missing_prefix}{start_index + i}"`` where ``i`` is
        the index of the column.

        Parameters
        ----------
        type: str {'column'|'term'}
            Whether to get column names or term names. The main difference is that
            a categorical submatrix is counted as a single term, whereas it is
            counted as multiple columns. Furthermore, matrices created from formulas
            have a difference between a column and term (c.f. ``formulaic`` docs).
        missing_prefix: Optional[str], default None
            Prefix to use for columns that do not have a name. If None, then no
            default name is created.
        indices
            The indices used for columns that do not have a name. If ``None``,
            then the indices are ``list(range(self.shape[1]))``.

        Returns
        -------
        List[Optional[str]]
            Column names.
        """
        if type == "column":
            names = np.array(self._colnames)
        elif type == "term":
            names = np.array(self._terms)
        else:
            raise ValueError(f"Type must be 'column' or 'term', got {type}")

        if indices is None:
            indices = list(range(len(self._colnames)))

        if missing_prefix is not None:
            default_names = np.array([f"{missing_prefix}{i}" for i in indices])
            names[names == None] = default_names[names == None]  # noqa: E711

        return list(names)

    def set_names(self, names: Union[str, List[Optional[str]]], type: str = "column"):
        """Set column names.

        Parameters
        ----------
        names: List[Optional[str]]
            Names to set.
        type: str {'column'|'term'}
            Whether to set column names or term names. The main difference is that
            a categorical submatrix is counted as a single term, whereas it is
            counted as multiple columns. Furthermore, matrices created from formulas
            have a difference between a column and term (c.f. ``formulaic`` docs).
        """
        if isinstance(names, str):
            names = [names]

        if len(names) != self.shape[1]:
            raise ValueError(f"Length of names must be {self.shape[1]}")

        if type == "column":
            self._colnames = names
        elif type == "term":
            self._terms = names
        else:
            raise ValueError(f"Type must be 'column' or 'term', got {type}")<|MERGE_RESOLUTION|>--- conflicted
+++ resolved
@@ -72,26 +72,13 @@
             self._terms = self._colnames
 
     def __getitem__(self, key):
-<<<<<<< HEAD
-        if not isinstance(key, tuple):
-            key = (key,)
-
-        # Always return a 2d array
-        key = tuple([key_i] if np.isscalar(key_i) else key_i for key_i in key)
-
-        if len(key) == 2:
-            colnames = list(np.array(self._colnames)[key[1]].ravel())
-            terms = list(np.array(self._terms)[key[1]].ravel())
-        else:
-            colnames = self._colnames
-            terms = self._terms
+        row, col = _check_indexer(key)
+        colnames = list(np.array(self.column_names)[col].ravel())
+        terms = list(np.array(self.term_names)[col].ravel())
 
         return type(self)(
-            self._array.__getitem__(key), column_names=colnames, term_names=terms
+            self._array.__getitem__((row, col)), column_names=colnames, term_names=terms
         )
-=======
-        return type(self)(self._array.__getitem__(_check_indexer(key)))
->>>>>>> 38813e74
 
     def __matmul__(self, other):
         return self._array.__matmul__(other)
