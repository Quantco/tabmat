--- conflicted
+++ resolved
@@ -161,12 +161,8 @@
 
 """
 
-<<<<<<< HEAD
 import re
-from typing import List, Optional, Tuple, Union
-=======
-from typing import Any, Optional, Union
->>>>>>> bf611324
+from typing import Optional, Union
 
 import numpy as np
 import pandas as pd
@@ -753,8 +749,8 @@
         self,
         type: str = "column",
         missing_prefix: Optional[str] = None,
-        indices: Optional[List[int]] = None,
-    ) -> List[Optional[str]]:
+        indices: Optional[list[int]] = None,
+    ) -> list[Optional[str]]:
         """Get column names.
 
         For columns that do not have a name, a default name is created using the
@@ -777,7 +773,7 @@
 
         Returns
         -------
-        List[Optional[str]]
+        list[Optional[str]]
             Column names.
         """
         if type == "column":
@@ -802,12 +798,12 @@
         else:
             return [name] * (len(self.cat.categories) - self.drop_first)
 
-    def set_names(self, names: Union[str, List[Optional[str]]], type: str = "column"):
+    def set_names(self, names: Union[str, list[Optional[str]]], type: str = "column"):
         """Set column names.
 
         Parameters
         ----------
-        names: List[Optional[str]]
+        names: list[Optional[str]]
             Names to set.
         type: str {'column'|'term'}
             Whether to set column names or term names. The main difference is that
