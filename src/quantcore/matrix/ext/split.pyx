# cython: boundscheck=False, wraparound=False, cdivision=True
<<<<<<< HEAD

=======
>>>>>>> f3303a82
import numpy as np
cimport numpy as np

from libcpp.vector cimport vector
from libcpp cimport bool
from libc.stdlib cimport malloc, free
from cython cimport floating

# This is necessary because it's quite difficult to have a dynamic array of
# memoryviews in Cython
# https://stackoverflow.com/questions/56915835/how-to-have-a-list-of-memory-views-in-cython
cdef struct ArrayableMemoryView:
    long* data
    long length
ctypedef np.uint8_t uint8
ctypedef np.int8_t int8


cdef extern from "cat_split_helpers.cpp":
    void _sandwich_cat_denseC[F](F*, int*, int*, int, int*, int, F*, int, F*, int, int) nogil
    void _sandwich_cat_denseF[F](F*, int*, int*, int, int*, int, F*, int, F*, int, int) nogil
    void _sandwich_cat_cat[F](F*, const int*, const int*, int*, int, F*, int, int)


def sandwich_cat_dense(
    int[:] i_indices,
    int i_ncol,
    floating[:] d,
    floating[:, :] mat_j,
    int[:] rows,
    int[:] j_cols,
    bool is_c_contiguous
):
    """
    Expect mat_j to be C-contiguous (row major).
    TODO: THIS ONLY WORKS FOR C-CONTIGUOUS.
    """

    cdef floating[:, :] res
    res = np.zeros((i_ncol, len(j_cols)))

    if len(d) == 0 or len(rows) == 0 or len(j_cols) == 0 or i_ncol == 0:
        return np.asarray(res)

    cdef floating* d_p = &d[0]
    cdef int* i_indices_p = &i_indices[0]
    cdef int* rows_p = &rows[0]
    cdef int* j_cols_p = &j_cols[0]

    if is_c_contiguous:
        _sandwich_cat_denseC(d_p, i_indices_p, rows_p, len(rows), j_cols_p,
                            len(j_cols), &res[0, 0], res.size, &mat_j[0, 0],
                            mat_j.shape[0], mat_j.shape[1])
    else:
        _sandwich_cat_denseF(d_p, i_indices_p, rows_p, len(rows), j_cols_p,
                            len(j_cols), &res[0, 0], res.size, &mat_j[0, 0],
                            mat_j.shape[0], mat_j.shape[1])

    return np.asarray(res)


def sandwich_cat_cat(
    int[:] i_indices,
    int[:] j_indices,
    int i_ncol,
    int j_ncol,
    floating[:] d,
    int[:] rows,
):
    """
    (X1.T @ diag(d) @ X2)[i, j] = sum_k X1[k, i] d[k] X2[k, j]
    """
    # TODO: support for single-precision d
    cdef floating[:, :] res = np.zeros((i_ncol, j_ncol))
    _sandwich_cat_cat(&d[0], &i_indices[0], &j_indices[0], &rows[0], len(rows),
                        &res[0, 0], j_ncol, res.size)

    return np.asarray(res)


# This seems slower, so not using it for now
def _sandwich_cat_cat_limited_rows_cols(
    int[:] i_indices,
    int[:] j_indices,
    int i_ncol,
    int j_ncol,
    floating[:] d,
    int[:] rows,
    int[:] i_cols,
    int[:] j_cols
):
    """
    (X1.T @ diag(d) @ X2)[i, j] = sum_k X1[k, i] d[k] X2[k, j]
    """

    # TODO: support for single-precision d
    # TODO: this is writing an output of the wrong shape; filtering on rows
    # and cols still needs to happen after
    # TODO: Look into sparse matrix multiplication algorithms. Should one or both be csc?

    cdef floating[:, :] res
    res = np.zeros((i_ncol, j_ncol))
    cdef size_t k_idx, k, i, j

    cdef uint8[:] i_col_included = np.zeros(i_ncol, dtype=np.uint8)
    for Ci in range(i_ncol):
        i_col_included[i_cols[Ci]] = 1

    cdef uint8[:] j_col_included = np.zeros(j_ncol, dtype=np.uint8)
    for Ci in range(j_ncol):
        j_col_included[j_cols[Ci]] = 1

    for k_idx in range(len(rows)):
        k = rows[k_idx]
        i = i_indices[k]
        if i_col_included[i]:
            j = j_indices[k]
            if j_col_included[j]:
                res[i, j] += d[k]

    return np.asarray(res)


def split_col_subsets(self, int[:] cols):
    cdef int[:] next_subset_idx = np.zeros(len(self.indices), dtype=np.int32)
    cdef vector[vector[int]] subset_cols_indices
    cdef vector[vector[int]] subset_cols
    cdef vector[int] empty = []

    cdef int j
    cdef int n_matrices = len(self.indices)
    cdef ArrayableMemoryView* indices_arrs = <ArrayableMemoryView*> malloc(
        sizeof(ArrayableMemoryView) * n_matrices
    );
    cdef long[:] this_idx_view
    for j in range(n_matrices):
        this_idx_view = self.indices[j]
        indices_arrs[j].length = len(this_idx_view)
        if indices_arrs[j].length > 0:
            indices_arrs[j].data = &(this_idx_view[0])
        subset_cols_indices.push_back(empty)
        subset_cols.push_back(empty)

    cdef int i
    cdef int n_cols = cols.shape[0]

    for i in range(n_cols):
        for j in range(n_matrices):
            while (
                next_subset_idx[j] < indices_arrs[j].length
                and indices_arrs[j].data[next_subset_idx[j]] < cols[i]
            ):
                next_subset_idx[j] += 1
            if (
                next_subset_idx[j] < indices_arrs[j].length
                and indices_arrs[j].data[next_subset_idx[j]] == cols[i]
            ):
                subset_cols_indices[j].push_back(i)
                subset_cols[j].push_back(next_subset_idx[j])
                next_subset_idx[j] += 1
                break

    free(indices_arrs)
    return (
        [
            np.array(subset_cols_indices[j], dtype=np.int32)
            for j in range(n_matrices)
        ],
        [
            np.array(subset_cols[j], dtype=np.int32)
            for j in range(n_matrices)
        ],
        n_cols
    )<|MERGE_RESOLUTION|>--- conflicted
+++ resolved
@@ -1,8 +1,4 @@
 # cython: boundscheck=False, wraparound=False, cdivision=True
-<<<<<<< HEAD
-
-=======
->>>>>>> f3303a82
 import numpy as np
 cimport numpy as np
 
