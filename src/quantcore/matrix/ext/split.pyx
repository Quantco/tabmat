# cython: boundscheck=False, wraparound=False, cdivision=True
<<<<<<< HEAD

=======
>>>>>>> 2509f3d5
import numpy as np
cimport numpy as np

from libcpp.vector cimport vector
from libcpp cimport bool
from libc.stdlib cimport malloc, free
from cython cimport floating

# This is necessary because it's quite difficult to have a dynamic array of
# memoryviews in Cython
# https://stackoverflow.com/questions/56915835/how-to-have-a-list-of-memory-views-in-cython
cdef struct ArrayableMemoryView:
    long* data
    long length
ctypedef np.uint8_t uint8
ctypedef np.int8_t int8


cdef extern from "cat_split_helpers.cpp":
    void _sandwich_cat_denseC[F](F*, int*, int*, int, int*, int, F*, int, F*, int, int) nogil
    void _sandwich_cat_denseF[F](F*, int*, int*, int, int*, int, F*, int, F*, int, int) nogil
    void _sandwich_cat_cat[F](F*, const int*, const int*, int*, int, F*, int, int)


def sandwich_cat_dense(
    int[:] i_indices,
    int i_ncol,
    floating[:] d,
    floating[:, :] mat_j,
    int[:] rows,
    int[:] j_cols,
    bool is_c_contiguous
):
    """
    Expect mat_j to be C-contiguous (row major).
    TODO: THIS ONLY WORKS FOR C-CONTIGUOUS.
    """

    cdef floating[:, :] res
    res = np.zeros((i_ncol, len(j_cols)))

    if len(d) == 0 or len(rows) == 0 or len(j_cols) == 0 or i_ncol == 0:
        return np.asarray(res)

    cdef floating* d_p = &d[0]
    cdef int* i_indices_p = &i_indices[0]
    cdef int* rows_p = &rows[0]
    cdef int* j_cols_p = &j_cols[0]

    if is_c_contiguous:
        _sandwich_cat_denseC(d_p, i_indices_p, rows_p, len(rows), j_cols_p,
                            len(j_cols), &res[0, 0], res.size, &mat_j[0, 0],
                            mat_j.shape[0], mat_j.shape[1])
    else:
        _sandwich_cat_denseF(d_p, i_indices_p, rows_p, len(rows), j_cols_p,
                            len(j_cols), &res[0, 0], res.size, &mat_j[0, 0],
                            mat_j.shape[0], mat_j.shape[1])

    return np.asarray(res)


def sandwich_cat_cat(
    int[:] i_indices,
    int[:] j_indices,
    int i_ncol,
    int j_ncol,
    floating[:] d,
    int[:] rows,
):
    """
    (X1.T @ diag(d) @ X2)[i, j] = sum_k X1[k, i] d[k] X2[k, j]
    """
    # TODO: support for single-precision d
    cdef floating[:, :] res = np.zeros((i_ncol, j_ncol))
    _sandwich_cat_cat(&d[0], &i_indices[0], &j_indices[0], &rows[0], len(rows),
                        &res[0, 0], j_ncol, res.size)

    return np.asarray(res)


# This seems slower, so not using it for now
def _sandwich_cat_cat_limited_rows_cols(
    int[:] i_indices,
    int[:] j_indices,
    int i_ncol,
    int j_ncol,
    floating[:] d,
    int[:] rows,
    int[:] i_cols,
    int[:] j_cols
):
    """
    (X1.T @ diag(d) @ X2)[i, j] = sum_k X1[k, i] d[k] X2[k, j]
    """

    # TODO: support for single-precision d
    # TODO: this is writing an output of the wrong shape; filtering on rows
    # and cols still needs to happen after
    # TODO: Look into sparse matrix multiplication algorithms. Should one or both be csc?

    cdef floating[:, :] res
    res = np.zeros((i_ncol, j_ncol))
    cdef size_t k_idx, k, i, j

    cdef uint8[:] i_col_included = np.zeros(i_ncol, dtype=np.uint8)
    for Ci in range(i_ncol):
        i_col_included[i_cols[Ci]] = 1

    cdef uint8[:] j_col_included = np.zeros(j_ncol, dtype=np.uint8)
    for Ci in range(j_ncol):
        j_col_included[j_cols[Ci]] = 1

    for k_idx in range(len(rows)):
        k = rows[k_idx]
        i = i_indices[k]
        if i_col_included[i]:
            j = j_indices[k]
            if j_col_included[j]:
                res[i, j] += d[k]

    return np.asarray(res)


def split_col_subsets(self, int[:] cols):
    cdef int[:] next_subset_idx = np.zeros(len(self.indices), dtype=np.int32)
    cdef vector[vector[int]] subset_cols_indices
    cdef vector[vector[int]] subset_cols
    cdef vector[int] empty = []

    cdef int j
    cdef int n_matrices = len(self.indices)
    cdef ArrayableMemoryView* indices_arrs = <ArrayableMemoryView*> malloc(
        sizeof(ArrayableMemoryView) * n_matrices
    );
    cdef long[:] this_idx_view
    for j in range(n_matrices):
        this_idx_view = self.indices[j]
        indices_arrs[j].length = len(this_idx_view)
        if indices_arrs[j].length > 0:
            indices_arrs[j].data = &(this_idx_view[0])
        subset_cols_indices.push_back(empty)
        subset_cols.push_back(empty)

    cdef int i
    cdef int n_cols = cols.shape[0]

    for i in range(n_cols):
        for j in range(n_matrices):
            while (
                next_subset_idx[j] < indices_arrs[j].length
                and indices_arrs[j].data[next_subset_idx[j]] < cols[i]
            ):
                next_subset_idx[j] += 1
            if (
                next_subset_idx[j] < indices_arrs[j].length
                and indices_arrs[j].data[next_subset_idx[j]] == cols[i]
            ):
                subset_cols_indices[j].push_back(i)
                subset_cols[j].push_back(next_subset_idx[j])
                next_subset_idx[j] += 1
                break

    free(indices_arrs)
    return (
        [
            np.array(subset_cols_indices[j], dtype=np.int32)
            for j in range(n_matrices)
        ],
        [
            np.array(subset_cols[j], dtype=np.int32)
            for j in range(n_matrices)
        ],
        n_cols
    )<|MERGE_RESOLUTION|>--- conflicted
+++ resolved
@@ -1,8 +1,4 @@
 # cython: boundscheck=False, wraparound=False, cdivision=True
-<<<<<<< HEAD
-
-=======
->>>>>>> 2509f3d5
 import numpy as np
 cimport numpy as np
 
