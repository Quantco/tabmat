from __future__ import division

import copy
from typing import Optional, Union

import numpy as np
from joblib import Parallel, delayed
from sklearn.model_selection._split import check_cv

<<<<<<< HEAD
from .. import matrix as mx
=======
>>>>>>> 6b1eb82c
from ._distribution import ExponentialDispersionModel
from ._glm import (
    ArrayLike,
    GeneralizedLinearRegressorBase,
    _unstandardize,
    check_bounds,
    initialize_start_params,
    is_pos_semidef,
    setup_p1,
    setup_p2,
)
from ._link import Link, LogLink
from ._util import _safe_lin_pred


class GeneralizedLinearRegressorCV(GeneralizedLinearRegressorBase):
    """
    Generalized linear model like GeneralizedLinearRegressor with iterative fitting
    along a regularization path. See glossary entry for
    :term:`cross-validation estimator`.

    The best model is selected by cross-validation.

    Cross-validated regression via a Generalized Linear Model (GLM) with penalties.
    For more on GLMs and on these parameters,
    see the documentation for GeneralizedLinearRegressor. CV conventions follow
    sklearn LassoCV.

    Parameters
    ----------
    l1_ratio : float or array of floats, optional (default=0). If you pass l1_ratio
        as an array, the `fit` method will choose the best value of l1_ratio and store
        it as self.l1_ratio.

    P1 : {'identity', array-like}, shape (n_features,), optional (default='identity')

    P2 : {'identity', array-like, sparse matrix}, shape (n_features,)
        or (n_features, n_features), optional (default='identity')

    fit_intercept : boolean, optional (default=True)

    family : {'normal', 'poisson', 'gamma', 'inverse.gaussian', 'binomial'} \
            or an instance of class ExponentialDispersionModel, \
            optional(default='normal')

    link : {'auto', 'identity', 'log', 'logit'} or an instance of class Link, \
            optional (default='auto')

    fit_dispersion : {None, 'chisqr', 'deviance'}, optional (default=None)

    solver : {'auto', 'cd', 'irls', 'lbfgs'}, \
            optional (default='auto')

    max_iter : int, optional (default=100)
        The maximal number of iterations per value of alpha for solver algorithms.

    gradient_tol : float, optional (default=1e-4)
        Stopping criterion for each value of alpha.

    step_size_tol: float, optional (default=None)

    warm_start : boolean, optional (default=False)

    n_alphas : int, optional (default=100)
        Number of alphas along the regularization path

    alphas : numpy array, optional (default=None)
        List of alphas where to compute the models.
        If ``None`` alphas are set automatically. Setting 'None' is preferred.

    min_alpha_ratio : float, optional (default=None)
        Length of the path. ``min_alpha_ratio=1e-6`` means that
        ``min_alpha / max_alpha = 1e-6``. None will default to 1e-6.

    min_alpha : float, optional (default=None)
        Minimum alpha to estimate the model with. The grid will then be created
        over [max_alpha, min_alpha].

    start_params : array of shape (n_features*,), optional (default=None)

    selection : str, optional (default='cyclic')
    random_state : {int, RandomState instance, None}, optional (default=None)
    copy_X : boolean, optional, (default=True)
    check_input : boolean, optional (default=True)
    verbose : int, optional (default=0)

    lower_bounds : np.ndarray, shape=(n_features), optional (default=None)
        Set a lower bound for the coefficients. Setting bounds forces the use
        of the coordinate descent solver (irls-cd).

    upper_bounds : np.ndarray, shape=(n_features), optional (default=None)
        See lower_bounds.

    cv : int, cross-validation generator or an iterable, optional
        Determines the cross-validation splitting strategy.
        Possible inputs for cv are:

        - None, to use the default 5-fold cross-validation,
        - integer, to specify the number of folds.
        - :term:`CV splitter`,
        - An iterable yielding (train, test) splits as arrays of indices.

        For integer/None inputs, :class:`KFold` is used.
        Refer :ref:`User Guide <cross_validation>` for the various
        cross-validation strategies that can be used here.

        .. versionchanged:: 0.22
            ``cv`` default value if None changed from 3-fold to 5-fold.

     n_jobs : int or None, optional (default=None)
        Number of CPUs to use during the cross validation.
        ``None`` means 1 unless in a :obj:`joblib.parallel_backend` context.
        ``-1`` means using all processors. See :term:`Glossary <n_jobs>`
        for more details.

    Attributes
    ----------
    alpha_: float
        The amount of penalization chosen by cross validation

    alphas_: array, shape (n_l1_ratios, n_alphas)
        Alphas used by the model

    l1_ratio_: float
        The compromise between l1 and l2 penalization chosen by
        cross validation

    coef_ : array, shape (n_features,)
        Estimated coefficients for the linear predictor (X*coef_+intercept_) in
        the GLM at the optimal (l1_ratio_, alpha_)

    intercept_ : float
        Intercept (a.k.a. bias) added to linear predictor.

    dispersion_ : float
        The dispersion parameter :math:`\\phi` if ``fit_dispersion`` was set.

    n_iter_ : int
        number of iterations run by the coordinate descent solver to reach
        the specified tolerance for the optimal alpha.

    coef_path_ : array, shape (n_folds, n_l1_ratios, n_alphas, n_features)
        Estimated coefficients for the linear predictor (X*coef_+intercept_) in
        the GLM at every point along the regularization path.

    deviance_path_: array, shape(n_folds, n_alphas)
        Deviance for the test set on each fold, varying alpha
    """

    def __init__(
        self,
        l1_ratio=0,
        P1="identity",
        P2="identity",
        fit_intercept=True,
        family: Union[str, ExponentialDispersionModel] = "normal",
        link: Union[str, Link] = "auto",
        fit_dispersion: Optional[bool] = None,
        solver="auto",
        max_iter=100,
        gradient_tol: Optional[float] = 1e-4,
        step_size_tol: Optional[float] = None,
        warm_start: bool = False,
        n_alphas: int = 100,
        alphas: Optional[ArrayLike] = None,
        min_alpha_ratio: Optional[float] = None,
        min_alpha: Optional[float] = None,
        start_params: Optional[np.ndarray] = None,
        selection: str = "cyclic",
        random_state=None,
        copy_X: bool = True,
        check_input: bool = True,
        verbose=0,
        scale_predictors: bool = False,
        lower_bounds: Optional[np.ndarray] = None,
        upper_bounds: Optional[np.ndarray] = None,
        cv=None,
        n_jobs: Optional[int] = None,
    ):
        self.cv = cv
        self.n_jobs = n_jobs
        super().__init__(
            l1_ratio=l1_ratio,
            P1=P1,
            P2=P2,
            fit_intercept=fit_intercept,
            family=family,
            link=link,
            fit_dispersion=fit_dispersion,
            solver=solver,
            max_iter=max_iter,
            gradient_tol=gradient_tol,
            step_size_tol=step_size_tol,
            warm_start=warm_start,
            n_alphas=n_alphas,
            alphas=alphas,
            min_alpha_ratio=min_alpha_ratio,
            min_alpha=min_alpha,
            start_params=start_params,
            selection=selection,
            random_state=random_state,
            copy_X=copy_X,
            check_input=check_input,
            verbose=verbose,
            scale_predictors=scale_predictors,
            lower_bounds=lower_bounds,
            upper_bounds=upper_bounds,
        )

    def _validate_hyperparameters(self) -> None:
        if self.alphas is not None and np.any(np.asarray(self.alphas) < 0):
            raise ValueError
        l1_ratio = np.asarray(self.l1_ratio)
        if (
            not np.issubdtype(l1_ratio.dtype, np.number)
            or np.any(l1_ratio < 0)
            or np.any(l1_ratio > 1)
        ):
            raise ValueError(
                "l1_ratio must be a number in interval [0, 1]; got l1_ratio={}".format(
                    self.l1_ratio
                )
            )
        super()._validate_hyperparameters()

    def fit(
        self,
        X: ArrayLike,
        y: ArrayLike,
        sample_weight: Optional[ArrayLike] = None,
        offset: Optional[ArrayLike] = None,
    ):
        X, y, weights, offset, weights_sum = self.set_up_and_check_fit_args(
            X, y, sample_weight, offset, solver=self.solver, copy_X=self.copy_X
        )

        #########
        # Checks
        self.set_up_for_fit(y)
        if (
            hasattr(self._family_instance, "_power")
            and self._family_instance._power == 1.5  # type: ignore
        ):
            assert isinstance(self._link_instance, LogLink)

        l1_ratio = np.atleast_1d(self.l1_ratio)

        if self.alphas is None:
            alphas = [self._get_alpha_path(l1, X, y, weights) for l1 in l1_ratio]
        else:
            alphas = np.tile(np.sort(self.alphas)[::-1], (len(l1_ratio), 1))

        if len(l1_ratio) == 1:
            self.alphas_ = alphas[0]
        else:
            self.alphas_ = np.asarray(alphas)

        lower_bounds = check_bounds(self.lower_bounds, X.shape[1], X.dtype)
        upper_bounds = check_bounds(self.upper_bounds, X.shape[1], X.dtype)

        cv = check_cv(self.cv)

        if self._solver == "cd":
            _stype = ["csc"]
        else:
            _stype = ["csc", "csr"]

        def fit_path(
            self,
            train_idx,
            test_idx,
            X,
            y,
            l1,
            alphas,
            weights,
            offset,
            lower_bounds,
            upper_bounds,
        ):

            x_train, y_train, w_train = (
                X[train_idx, :],
                y[train_idx],
                weights[train_idx],
            )
            w_train /= w_train.sum()

            x_test, y_test, w_test = (
                X[test_idx, :],
                y[test_idx],
                weights[test_idx],
            )

            if self._center_predictors:
                x_train, col_means, col_stds = x_train.standardize(
                    w_train, self.scale_predictors
                )
            else:
                col_means, col_stds = None, None

            if offset is not None:
                offset_train = offset[train_idx]
                offset_test = offset[test_idx]
            else:
                offset_train, offset_test = None, None

            def _get_deviance(coef):
                mu = self._link_instance.inverse(
                    _safe_lin_pred(x_test, coef, offset_test)
                )
                return self._family_instance.deviance(y_test, mu, weights=w_test)

            if (
                hasattr(self._family_instance, "_power")
                and self._family_instance._power == 1.5
            ):
                assert isinstance(self._link_instance, LogLink)

            _dtype = [np.float64, np.float32]
            start_params = initialize_start_params(
                self.start_params,
                n_cols=X.shape[1],
                fit_intercept=self.fit_intercept,
                _dtype=_dtype,
            )
            coef = self.get_start_coef(
                start_params,
                x_train,
                y_train,
                w_train,
                offset_train,
                col_means,
                col_stds,
            )

            P1_no_alpha = setup_p1(self.P1, X, X.dtype, 1, l1)
            P2_no_alpha = setup_p2(self.P2, X, _stype, X.dtype, 1, l1)

            if self.check_input:
                # check if P2 is positive semidefinite
                if not isinstance(self.P2, str):  # self.P2 != 'identity'
                    if not is_pos_semidef(P2_no_alpha):
                        if P2_no_alpha.ndim == 1 or P2_no_alpha.shape[0] == 1:
                            error = "1d array P2 must not have negative values."
                        else:
                            error = "P2 must be positive semi-definite."
                        raise ValueError(error)

            coef = self.solve_regularization_path(
                X=x_train,
                y=y_train,
                weights=w_train,
                alphas=alphas,
                P2_no_alpha=P2_no_alpha,
                P1_no_alpha=P1_no_alpha,
                coef=coef,
                offset=offset_train,
                lower_bounds=lower_bounds,
                upper_bounds=upper_bounds,
            )

            if self._center_predictors:
                _, intercept, coef_tmp = _unstandardize(
                    copy.copy(x_train), col_means, col_stds, coef[:, 0], coef[:, 1:]
                )
                coef_path_ = np.concatenate(
                    [intercept[:, np.newaxis], coef_tmp], axis=1
                )
            else:
                coef_path_ = coef

            deviance_path_ = [_get_deviance(_coef) for _coef in coef_path_]

            return coef_path_, deviance_path_

        jobs = (
            delayed(fit_path)(
                self,
                train_idx=train_idx,
                test_idx=test_idx,
                X=X,
                y=y,
                l1=this_l1_ratio,
                alphas=this_alphas,
                weights=weights,
                offset=offset,
                lower_bounds=lower_bounds,
                upper_bounds=upper_bounds,
            )
            for train_idx, test_idx in cv.split(X, y)
            for this_l1_ratio, this_alphas in zip(l1_ratio, alphas)
        )
        paths_data = Parallel(n_jobs=self.n_jobs, prefer="processes")(jobs)

        self.coef_path_ = [elmt[0] for elmt in paths_data]
        self.deviance_path_ = [elmt[1] for elmt in paths_data]

        self.coef_path_ = np.reshape(
            self.coef_path_, (cv.get_n_splits(), len(l1_ratio), len(alphas[0]), -1)
        )
        self.deviance_path_ = np.reshape(
            self.deviance_path_, (cv.get_n_splits(), len(l1_ratio), len(alphas[0]))
        )

        avg_deviance = self.deviance_path_.mean(axis=0)  # type: ignore

        best_l1, best_alpha = np.unravel_index(
            np.argmin(avg_deviance), avg_deviance.shape
        )

        if len(l1_ratio) > 1:
            self.l1_ratio_ = l1_ratio[best_l1]
            self.alpha_ = self.alphas_[best_l1, best_alpha]
        else:
            self.l1_ratio_ = l1_ratio[best_l1]
            self.alpha_ = self.alphas_[best_alpha]

        P1 = setup_p1(self.P1, X, X.dtype, self.alpha_, self.l1_ratio_)
        P2 = setup_p2(self.P2, X, _stype, X.dtype, self.alpha_, self.l1_ratio_)

        # Refit with full data and best alpha and lambda
        if self._center_predictors:
            X, col_means, col_stds = X.standardize(weights, self.scale_predictors)
        else:
            col_means, col_stds = None, None

        start_params = initialize_start_params(
            self.start_params,
            n_cols=X.shape[1],
            fit_intercept=self.fit_intercept,
            _dtype=X.dtype,
        )

        coef = self.get_start_coef(
            start_params, X, y, weights, offset, col_means, col_stds
        )

        coef = self.solve(
            X=X,
            y=y,
            weights=weights,
            P2=P2,
            P1=P1,
            coef=coef,
            offset=offset,
            lower_bounds=lower_bounds,
            upper_bounds=upper_bounds,
        )

        if self.fit_intercept:
            self.intercept_ = coef[0]
            self.coef_ = coef[1:]
        else:
            # set intercept to zero as the other linear models do
            self.intercept_ = 0.0
            self.coef_ = coef

        self.tear_down_from_fit(X, y, col_means, col_stds, weights, weights_sum)

        return self<|MERGE_RESOLUTION|>--- conflicted
+++ resolved
@@ -7,10 +7,6 @@
 from joblib import Parallel, delayed
 from sklearn.model_selection._split import check_cv
 
-<<<<<<< HEAD
-from .. import matrix as mx
-=======
->>>>>>> 6b1eb82c
 from ._distribution import ExponentialDispersionModel
 from ._glm import (
     ArrayLike,
